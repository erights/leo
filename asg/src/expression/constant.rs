--- conflicted
+++ resolved
@@ -115,11 +115,7 @@
                     value: ConstValue::Boolean(
                         value
                             .parse::<bool>()
-<<<<<<< HEAD
-                            .map_err(|_| LeoError::from(AsgError::invalid_boolean(&value, span)))?,
-=======
-                            .map_err(|_| AsgConvertError::invalid_boolean(value, span))?,
->>>>>>> bfc995be
+                            .map_err(|_| LeoError::from(AsgError::invalid_boolean(value, span)))?,
                     ),
                 }
             }
@@ -155,15 +151,11 @@
                 Constant {
                     parent: Cell::new(None),
                     span: Some(span.clone()),
-<<<<<<< HEAD
                     value: ConstValue::Field(
                         value
                             .parse()
-                            .map_err(|_| LeoError::from(AsgError::invalid_int(&value, span)))?,
+                            .map_err(|_| LeoError::from(AsgError::invalid_int(value, span)))?,
                     ),
-=======
-                    value: ConstValue::Field(value.parse().map_err(|_| AsgConvertError::invalid_int(value, span))?),
->>>>>>> bfc995be
                 }
             }
             Group(value) => {
@@ -182,7 +174,9 @@
                     span: Some(value.span().clone()),
                     value: ConstValue::Group(match &**value {
                         leo_ast::GroupValue::Single(value, _) => GroupValue::Single(value.clone()),
-                        leo_ast::GroupValue::Tuple(leo_ast::GroupTuple { x, y, .. }) => {
+                        leo_ast::GroupValue::Tuple(tuple) => {
+                            let x = &tuple.x;
+                            let y = &tuple.y;
                             GroupValue::Tuple(x.into(), y.into())
                         }
                     }),
@@ -200,15 +194,11 @@
                 Some(PartialType::Type(Type::Field)) => Constant {
                     parent: Cell::new(None),
                     span: Some(span.clone()),
-<<<<<<< HEAD
                     value: ConstValue::Field(
                         value
                             .parse()
-                            .map_err(|_| LeoError::from(AsgError::invalid_int(&value, span)))?,
+                            .map_err(|_| LeoError::from(AsgError::invalid_int(value, span)))?,
                     ),
-=======
-                    value: ConstValue::Field(value.parse().map_err(|_| AsgConvertError::invalid_int(value, span))?),
->>>>>>> bfc995be
                 },
                 Some(PartialType::Type(Type::Group)) => Constant {
                     parent: Cell::new(None),
@@ -280,11 +270,11 @@
                 GroupValue::Single(single) => {
                     leo_ast::GroupValue::Single(single.clone(), self.span.clone().unwrap_or_default())
                 }
-                GroupValue::Tuple(left, right) => leo_ast::GroupValue::Tuple(leo_ast::GroupTuple {
+                GroupValue::Tuple(left, right) => leo_ast::GroupValue::Tuple(Box::new(leo_ast::GroupTuple {
                     x: left.into(),
                     y: right.into(),
                     span: self.span.clone().unwrap_or_default(),
-                }),
+                })),
             })),
             ConstValue::Int(int) => leo_ast::ValueExpression::Integer(
                 int.get_int_type(),
