--- conflicted
+++ resolved
@@ -45,8 +45,6 @@
         (Expression::Identifier(input), val)
     }
 
-<<<<<<< HEAD
-=======
     fn reconstruct_unary(&mut self, input: UnaryExpression) -> (Expression, Self::AdditionalOutput) {
         let (receiver, val) = if matches!(input.op, UnaryOperation::Negate) {
             let prior_negate_state = self.negate;
@@ -84,7 +82,6 @@
         }
     }
 
->>>>>>> ecf6ba47
     fn reconstruct_literal(&mut self, input: LiteralExpression) -> (Expression, Self::AdditionalOutput) {
         let value = match input.clone() {
             LiteralExpression::Address(val, span) => Value::Address(val, span),
@@ -113,22 +110,20 @@
         (Expression::Literal(input), Some(value))
     }
 
+    fn reconstruct_call(&mut self, _: CallExpression) -> (Expression, Self::AdditionalOutput) {
+        unimplemented!("Flattening functions not yet implemented")
+    }
+
     fn reconstruct_binary(&mut self, input: BinaryExpression) -> (Expression, Self::AdditionalOutput) {
         let (left_expr, left_const_value) = self.reconstruct_expression(*input.left.clone());
         let (right_expr, right_const_value) = self.reconstruct_expression(*input.right.clone());
 
         match (left_const_value, right_const_value) {
             (Some(left_value), Some(right_value))
-<<<<<<< HEAD
             if !left_value.is_supported_const_fold_type() && !right_value.is_supported_const_fold_type() =>
                 {
                     (Expression::Binary(input), None)
                 }
-=======
-                if !left_value.is_supported_const_fold_type() && !right_value.is_supported_const_fold_type() =>
-            {
-                (Expression::Binary(input), None)
-            }
             (Some(const_value), None) => (
                 Expression::Binary(BinaryExpression {
                     left: Box::new(Expression::Literal(const_value.into())),
@@ -147,7 +142,6 @@
                 }),
                 None,
             ),
->>>>>>> ecf6ba47
             (Some(left_value), Some(right_value)) => {
                 let value = match &input.op {
                     BinaryOperation::Add => left_value.add(right_value, input.span),
@@ -244,45 +238,4 @@
             ),
         }
     }
-
-    fn reconstruct_unary(&mut self, input: UnaryExpression) -> (Expression, Self::AdditionalOutput) {
-        let (receiver, val) = self.reconstruct_expression(*input.receiver.clone());
-        let out = match (val, input.op) {
-            (Some(v), UnaryOperation::Negate) if v.is_supported_const_fold_type() => {
-                Some(v.neg(input.span)).transpose()
-            }
-            (Some(v), UnaryOperation::Not) if v.is_supported_const_fold_type() => Some(v.not(input.span)).transpose(),
-            _ => Ok(None),
-        };
-
-        match out {
-            Ok(v) => (
-                Expression::Unary(UnaryExpression {
-                    receiver: Box::new(receiver),
-                    op: input.op,
-                    span: input.span,
-                }),
-                v,
-            ),
-            Err(e) => {
-                self.handler.emit_err(e);
-                (Expression::Unary(input), None)
-            }
-        }
-    }
-
-    fn reconstruct_call(&mut self, input: CallExpression) -> (Expression, Self::AdditionalOutput) {
-        (
-            Expression::Call(CallExpression {
-                function: input.function,
-                arguments: input
-                    .arguments
-                    .into_iter()
-                    .map(|arg| self.reconstruct_expression(arg).0)
-                    .collect(),
-                span: input.span,
-            }),
-            None,
-        )
-    }
 }