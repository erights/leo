// Copyright (C) 2019-2022 Aleo Systems Inc.
// This file is part of the Leo library.

// The Leo library is free software: you can redistribute it and/or modify
// it under the terms of the GNU General Public License as published by
// the Free Software Foundation, either version 3 of the License, or
// (at your option) any later version.

// The Leo library is distributed in the hope that it will be useful,
// but WITHOUT ANY WARRANTY; without even the implied warranty of
// MERCHANTABILITY or FITNESS FOR A PARTICULAR PURPOSE. See the
// GNU General Public License for more details.

// You should have received a copy of the GNU General Public License
// along with the Leo library. If not, see <https://www.gnu.org/licenses/>.

use std::cell::RefCell;

use leo_ast::*;
use leo_errors::{FlattenError, TypeCheckerError};

use crate::{Declaration, Flattener, Value, VariableSymbol};

fn map_const((expr, val): (Expression, Option<Value>)) -> Expression {
    val.map(|v| Expression::Literal(v.into())).unwrap_or(expr)
}

impl<'a> StatementReconstructor for Flattener<'a> {
    fn reconstruct_return(&mut self, input: ReturnStatement) -> Statement {
        Statement::Return(ReturnStatement {
            expression: map_const(self.reconstruct_expression(input.expression)),
            span: input.span,
        })
    }

    fn reconstruct_definition(&mut self, input: DefinitionStatement) -> Statement {
        let (value, const_val) = self.reconstruct_expression(input.value);
        let mut st = self.symbol_table.borrow_mut();

        if let Some(const_val) = const_val.clone() {
            if !st.set_variable(&input.variable_name.identifier.name, const_val.clone()) {
                if let Err(err) = st.insert_variable(
                    input.variable_name.identifier.name,
                    VariableSymbol {
                        type_: (&const_val).into(),
                        span: input.variable_name.identifier.span,
                        declaration: match &input.declaration_type {
                            Declare::Const => Declaration::Const(Some(const_val.clone())),
                            Declare::Let => Declaration::Mut(Some(const_val.clone())),
                        },
                    },
                ) {
                    self.handler.emit_err(err);
                }
<<<<<<< HEAD
            }
=======
            });
        } else if const_val.is_none() && self.create_iter_scopes {
            input.variable_names.iter().for_each(|var| {
                if let Err(err) = st.insert_variable(
                    var.identifier.name,
                    VariableSymbol {
                        type_: input.type_,
                        span: var.identifier.span,
                        declaration: match &input.declaration_type {
                            Declare::Const => Declaration::Const(None),
                            Declare::Let => Declaration::Mut(None),
                        },
                    },
                ) {
                    self.handler.emit_err(err);
                }
            });
>>>>>>> ecf6ba47
        }

        Statement::Definition(DefinitionStatement {
            declaration_type: input.declaration_type,
            variable_name: input.variable_name.clone(),
            type_: input.type_,
            value: map_const((value, const_val)),
            span: input.span,
        })
    }

    fn reconstruct_assign(&mut self, input: AssignStatement) -> Statement {
        let (place_expr, place_const) = self.reconstruct_expression(input.place);
        let var_name = if let Expression::Identifier(var) = place_expr {
            var.name
        } else {
            unreachable!()
        };

        if place_const.is_some() {
            if let Some(var) = self.symbol_table.borrow().lookup_variable(&var_name) {
                match &var.declaration {
                    Declaration::Const(_) => self.handler.emit_err(TypeCheckerError::cannot_assign_to_const_var(
                        var_name,
                        place_expr.span(),
                    )),
                    Declaration::Input(_, ParamMode::Const) => self.handler.emit_err(
                        TypeCheckerError::cannot_assign_to_const_input(var_name, place_expr.span()),
                    ),
                    _ => {}
                }
            }
        }

        let (value, const_val) = self.reconstruct_expression(input.value);

        let mut st = self.symbol_table.borrow_mut();
        let var_in_local = st.variable_in_local_scope(&var_name);

        if let Some(c) = const_val.clone() {
            if !self.non_const_block || var_in_local {
                st.set_variable(&var_name, c);
            } else {
                st.deconstify_variable(&var_name);
                st.locally_constify_variable(var_name, c);
            }
        } else if const_val.is_none() {
            st.deconstify_variable(&var_name);
        }

        Statement::Assign(Box::new(AssignStatement {
            operation: input.operation,
            place: place_expr,
            value: map_const((value, const_val)),
            span: input.span,
        }))
    }

    fn reconstruct_conditional(&mut self, input: ConditionalStatement) -> Statement {
        let (condition, const_value) = self.reconstruct_expression(input.condition);

        let prev_non_const_block = self.non_const_block;
        self.non_const_block = const_value.is_none() || prev_non_const_block;

        // TODO: in future if symbol table is used for other passes.
        // We will have to remove these scopes instead of skipping over them.
        let out = match const_value {
            Some(Value::Boolean(true, _)) => {
                let block = Statement::Block(self.reconstruct_block(input.block));
                if input.next.is_some() {
                    self.block_index += 1;
                }
                let mut next = input.next;
                while let Some(Statement::Conditional(c)) = next.as_deref() {
                    if c.next.is_some() {
                        self.block_index += 1;
                    }
                    next = c.next.clone();
                }

                block
            }
            Some(Value::Boolean(false, _)) if input.next.is_some() => {
                self.block_index += 1;
                self.reconstruct_statement(*input.next.unwrap())
            }
            Some(Value::Boolean(false, _)) => {
                self.block_index += 1;
                // TODO: creates empty block, should instead figure out how to return none here.
                Statement::Block(Block {
                    statements: Vec::new(),
                    span: input.span,
                })
            }
            _ => {
                let block = self.reconstruct_block(input.block);
                let next = input.next.map(|n| Box::new(self.reconstruct_statement(*n)));
                Statement::Conditional(ConditionalStatement {
                    condition,
                    block,
                    next,
                    span: input.span,
                })
            }
        };

        self.non_const_block = prev_non_const_block;
        out
    }

    fn reconstruct_iteration(&mut self, input: IterationStatement) -> Statement {
        let (start_expr, start) = self.reconstruct_expression(input.start);
        let (stop_expr, stop) = self.reconstruct_expression(input.stop);

        match (start, stop) {
            (Some(start), Some(stop)) => {
                let cast_to_usize = |v: Value| -> Result<usize, Statement> {
                    match v.try_into() {
                        Ok(val_as_usize) => Ok(val_as_usize),
                        Err(err) => {
                            self.handler.emit_err(err);
                            Err(Statement::Block(Block {
                                statements: Vec::new(),
                                span: input.span,
                            }))
                        }
                    }
                };
                let start = match cast_to_usize(start) {
                    Ok(v) => v,
                    Err(s) => return s,
                };
                let stop = match cast_to_usize(stop) {
                    Ok(v) => v,
                    Err(s) => return s,
                };

                let range = if start < stop {
                    if let Some(stop) = stop.checked_add(input.inclusive as usize) {
                        start..stop
                    } else {
                        self.handler
                            .emit_err(FlattenError::incorrect_loop_bound("stop", "usize::MAX + 1", input.span));
                        Default::default()
                    }
                } else if let Some(start) = start.checked_sub(input.inclusive as usize) {
                    stop..(start)
                } else {
                    self.handler
                        .emit_err(FlattenError::incorrect_loop_bound("start", "-1", input.span));
                    Default::default()
                };

                let iter_blocks = Statement::Block(Block {
                    statements: range
                        .into_iter()
                        .map(|iter_var| {
                            let scope_index = self.symbol_table.borrow_mut().insert_block();
                            let prev_st = std::mem::take(&mut self.symbol_table);
                            self.symbol_table
                                .swap(prev_st.borrow().get_block_scope(scope_index).unwrap());
                            self.symbol_table.borrow_mut().parent = Some(Box::new(prev_st.into_inner()));

                            self.symbol_table.borrow_mut().variables.insert(
                                input.variable.name,
                                VariableSymbol {
                                    type_: input.type_,
                                    span: input.variable.span,
                                    declaration: Declaration::Const(Some(Value::from_usize(
                                        input.type_,
                                        iter_var,
                                        input.variable.span,
                                    ))),
                                },
                            );

                            self.create_iter_scopes = true;
                            let block = Statement::Block(Block {
                                statements: input
                                    .block
                                    .statements
                                    .clone()
                                    .into_iter()
                                    .map(|s| self.reconstruct_statement(s))
                                    .collect(),
                                span: input.block.span,
                            });
                            self.create_iter_scopes = false;

                            self.symbol_table.borrow_mut().variables.remove(&input.variable.name);

                            let prev_st = *self.symbol_table.borrow_mut().parent.take().unwrap();
                            self.symbol_table.swap(prev_st.get_block_scope(scope_index).unwrap());
                            self.symbol_table = RefCell::new(prev_st);

                            block
                        })
                        .collect(),
                    span: input.span,
                });
                self.block_index += 1;
                return iter_blocks;
            }
            (None, Some(_)) => self
                .handler
                .emit_err(FlattenError::non_const_loop_bounds("start", start_expr.span())),
            (Some(_), None) => self
                .handler
                .emit_err(FlattenError::non_const_loop_bounds("stop", stop_expr.span())),
            (None, None) => {
                self.handler
                    .emit_err(FlattenError::non_const_loop_bounds("start", start_expr.span()));
                self.handler
                    .emit_err(FlattenError::non_const_loop_bounds("stop", stop_expr.span()));
            }
        }

        Statement::Block(Block {
            statements: Vec::new(),
            span: input.span,
        })
    }

    fn reconstruct_console(&mut self, input: ConsoleStatement) -> Statement {
        Statement::Console(ConsoleStatement {
            function: match input.function {
                ConsoleFunction::Assert(expr) => ConsoleFunction::Assert(map_const(self.reconstruct_expression(expr))),
                ConsoleFunction::Error(fmt) => ConsoleFunction::Error(ConsoleArgs {
                    string: fmt.string,
                    parameters: fmt
                        .parameters
                        .into_iter()
                        .map(|p| map_const(self.reconstruct_expression(p)))
                        .collect(),
                    span: fmt.span,
                }),
                ConsoleFunction::Log(fmt) => ConsoleFunction::Log(ConsoleArgs {
                    string: fmt.string,
                    parameters: fmt
                        .parameters
                        .into_iter()
                        .map(|p| map_const(self.reconstruct_expression(p)))
                        .collect(),
                    span: fmt.span,
                }),
            },
            span: input.span,
        })
    }

    fn reconstruct_block(&mut self, input: Block) -> Block {
        let current_block = if self.create_iter_scopes {
            self.symbol_table.borrow_mut().insert_block()
        } else {
            self.block_index
        };

        let prev_st = std::mem::take(&mut self.symbol_table);
        self.symbol_table
            .swap(prev_st.borrow().get_block_scope(current_block).unwrap());
        self.symbol_table.borrow_mut().parent = Some(Box::new(prev_st.into_inner()));
        self.block_index = 0;

        let b = Block {
            statements: input
                .statements
                .into_iter()
                .map(|s| self.reconstruct_statement(s))
                .collect(),
            span: input.span,
        };

        let prev_st = *self.symbol_table.borrow_mut().parent.take().unwrap();
        self.symbol_table.swap(prev_st.get_block_scope(current_block).unwrap());
        self.symbol_table = RefCell::new(prev_st);
        self.block_index = current_block + 1;

        b
    }
}<|MERGE_RESOLUTION|>--- conflicted
+++ resolved
@@ -52,32 +52,26 @@
                 ) {
                     self.handler.emit_err(err);
                 }
-<<<<<<< HEAD
-            }
-=======
-            });
+            }
         } else if const_val.is_none() && self.create_iter_scopes {
-            input.variable_names.iter().for_each(|var| {
-                if let Err(err) = st.insert_variable(
-                    var.identifier.name,
-                    VariableSymbol {
-                        type_: input.type_,
-                        span: var.identifier.span,
-                        declaration: match &input.declaration_type {
-                            Declare::Const => Declaration::Const(None),
-                            Declare::Let => Declaration::Mut(None),
-                        },
+            if let Err(err) = st.insert_variable(
+                input.variable_name.identifier.name,
+                VariableSymbol {
+                    type_: input.type_,
+                    span: input.variable_name.identifier.span,
+                    declaration: match &input.declaration_type {
+                        Declare::Const => Declaration::Const(None),
+                        Declare::Let => Declaration::Mut(None),
                     },
-                ) {
-                    self.handler.emit_err(err);
-                }
-            });
->>>>>>> ecf6ba47
+                },
+            ) {
+                self.handler.emit_err(err);
+            }
         }
 
         Statement::Definition(DefinitionStatement {
             declaration_type: input.declaration_type,
-            variable_name: input.variable_name.clone(),
+            variable_name: input.variable_name,
             type_: input.type_,
             value: map_const((value, const_val)),
             span: input.span,
