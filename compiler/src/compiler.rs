--- conflicted
+++ resolved
@@ -22,11 +22,8 @@
 pub use leo_asg::{new_context, AsgContext as Context, AsgContext};
 use leo_asg::{Asg, AsgPass, Program as AsgProgram};
 use leo_ast::{Input, MainInput, Program as AstProgram};
-<<<<<<< HEAD
+use leo_errors::{CompilerError, Result};
 use leo_imports::ImportParser;
-=======
-use leo_errors::{CompilerError, Result};
->>>>>>> 235daa9e
 use leo_input::LeoInputParser;
 use leo_package::inputs::InputPairs;
 use leo_parser::parse_ast;
@@ -251,11 +248,7 @@
             ast.to_json_file(self.output_directory.clone(), "initial_ast.json")?;
         }
 
-<<<<<<< HEAD
-        // Always canonicalize AST.
-=======
-        // Preform canonicalization of AST always.
->>>>>>> 235daa9e
+        // Perform canonicalization of AST always.
         ast.canonicalize()?;
 
         if self.ast_snapshot_options.canonicalized {
