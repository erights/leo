---
namespace: Compile
expectation: Pass
outputs:
  - circuit:
      num_public_variables: 0
      num_private_variables: 130
      num_constraints: 130
      at: 5217c418de62e1fbc27fdb74d32989a3fe815afee9c60d34a14df4597c1a01e0
      bt: 4f2d3f18bc91f7f7226c5ec205bd305bdb16d6140758791e38d263437e246abc
      ct: e041d6951b74f36c394ec46d0d3cc3aa42cac97db3428a0541577479d6f57e5c
    ir:
      - "decl f0: <0>"
      - "  store &v1, ((v0), (), (), ())"
      - "  store &v4, v2"
      - "  store &v5, (v4)"
      - "  store &v6, (v4)"
      - "  eq &v7, v4, 1"
      - "  tget &v8, v5, 0"
      - "  eq &v9, v8, 1"
      - "  and &v10, v7, v9"
      - "  tget &v11, v6, 0"
      - "  eq &v12, v11, 1"
      - "  and &v13, v10, v12"
      - "  and &v14, v13, v3"
      - "  retn v14"
      - "decl f1: <15>"
      - "  retn [false, false, false, false, false, false, false, false, false, false, false, false, false, false, false, false, false, false, false, false, false, false, false, false, false, false, false, false, false, false, false, false, false, false, false, false, false, false, false, false, false, false, false, false, false, false, false, false, false, false, false, false, false, false, false, false, false, false, false, false, false, false, false, false, false, false, false, false, false, false, false, false, false, false, false, false, false, false, false, false, false, false, false, false, false, false, false, false, false, false, false, false, false, false, false, false, false, false, false, false, false, false, false, false, false, false, false, false, false, false, false, false, false, false, false, false, false, false, false, false, false, false, false, false, false, false, false, false, false, false, false, false, false, false, false, false, false, false, false, false, false, false, false, false, false, false, false, false, false, false, false, false, false, false, false, false, false, false, false, false, false, false, false, false, false, false, false, false, false, false, false, false, false, false, false, false, false, false, false, false, false, false, false, false, false, false, false, false, false, false, false, false, false, false, false, false, false, false, false, false, false, false, false, false, false, false, false, false, false, false, false, false, false, false, false, false, false, false, false, false, false, false, false, false, false, false, false, false, false, false, false, false, false, false, false, false, false, false, false, false, false, false, false, false, false, false, false, false, false, false, false, false, false, false, false, false]"
      - "decl f2: <16>"
      - "  retn aleo1qnr4dkkvkgfqph0vzc3y6z2eu975wnpz2925ntjccd5cfqxtyu8sta57j8"
      - "decl f3: <17>"
      - "  retn [0, 0, 0, 0, 0, 0, 0, 0, 0, 0, 0, 0, 0, 0, 0, 0, 0, 0, 0, 0, 0, 0, 0, 0, 0, 0, 0, 0, 0, 0, 0, 0]"
      - "decl f4: <18>"
      - "  retn aleo1qnr4dkkvkgfqph0vzc3y6z2eu975wnpz2925ntjccd5cfqxtyu8sta57j8"
      - "decl f5: <19>"
      - "  retn [false, false, false, false, false, false, false, false, false, false, false, false, false, false, false, false, false, false, false, false, false, false, false, false, false, false, false, false, false, false, false, false, false, false, false, false, false, false, false, false, false, false, false, false, false, false, false, false, false, false, false, false, false, false, false, false, false, false, false, false, false, false, false, false, false, false, false, false, false, false, false, false, false, false, false, false, false, false, false, false, false, false, false, false, false, false, false, false, false, false, false, false, false, false, false, false, false, false, false, false, false, false, false, false, false, false, false, false, false, false, false, false, false, false, false, false, false, false, false, false, false, false, false, false, false, false, false, false, false, false, false, false, false, false, false, false, false, false, false, false, false, false, false, false, false, false, false, false, false, false, false, false, false, false, false, false, false, false, false, false, false, false, false, false, false, false, false, false, false, false, false, false, false, false, false, false, false, false, false, false, false, false, false, false, false, false, false, false, false, false, false, false, false, false, false, false, false, false, false, false, false, false, false, false, false, false, false, false, false, false, false, false, false, false, false, false, false, false, false, false, false, false, false, false, false, false, false, false, false, false, false, false, false, false, false, false, false, false, false, false, false, false, false, false, false, false, false, false, false, false, false, false, false, false, false, false]"
      - "decl f6: <20>"
      - "  retn aleo1qnr4dkkvkgfqph0vzc3y6z2eu975wnpz2925ntjccd5cfqxtyu8sta57j8"
      - "decl f7: <21>"
      - "  retn [0, 0, 0, 0, 0, 0, 0, 0, 0, 0, 0, 0, 0, 0, 0, 0, 0, 0, 0, 0, 0, 0, 0, 0, 0, 0, 0, 0, 0, 0, 0, 0]"
      - "decl f8: <22>"
      - "  retn aleo1qnr4dkkvkgfqph0vzc3y6z2eu975wnpz2925ntjccd5cfqxtyu8sta57j8"
      - "decl f9: <23>"
      - "  retn [false]"
      - "decl f10: <24>"
      - "  retn false"
      - "decl f11: <25>"
      - "  retn [0]"
      - "decl f12: <26>"
      - "  retn false"
      - "decl f13: <27>"
      - "  retn [false]"
      - "decl f14: <28>"
      - "  retn false"
      - "decl f15: <29>"
      - "  retn [0]"
      - "decl f16: <30>"
      - "  retn false"
      - "decl f17: <31>"
      - "  retn [false, false, false, false, false, false, false, false, false, false, false, false, false, false, false, false, false, false, false, false, false, false, false, false, false, false, false, false, false, false, false, false, false, false, false, false, false, false, false, false, false, false, false, false, false, false, false, false, false, false, false, false, false, false, false, false, false, false, false, false, false, false, false, false, false, false, false, false, false, false, false, false, false, false, false, false, false, false, false, false, false, false, false, false, false, false, false, false, false, false, false, false, false, false, false, false, false, false, false, false, false, false, false, false, false, false, false, false, false, false, false, false, false, false, false, false, false, false, false, false, false, false, false, false, false, false, false, false, false, false, false, false, false, false, false, false, false, false, false, false, false, false, false, false, false, false, false, false, false, false, false, false, false, false, false, false, false, false, false, false, false, false, false, false, false, false, false, false, false, false, false, false, false, false, false, false, false, false, false, false, false, false, false, false, false, false, false, false, false, false, false, false, false, false, false, false, false, false, false, false, false, false, false, false, false, false, false, false, false, false, false, false, false, false, false, false, false, false, false, false, false, false, false, false, false, false, false, false, false, false, false, false, false, false, false, false, false, false, false, false, false, false, false, false, false, false, false, false, false, false, false, false, false]"
      - "decl f18: <32>"
      - "  retn 'a'"
      - "decl f19: <33>"
      - "  retn [0, 0, 0, 0, 0, 0, 0, 0, 0, 0, 0, 0, 0, 0, 0, 0, 0, 0, 0, 0, 0, 0, 0, 0, 0, 0, 0, 0, 0, 0, 0, 0]"
      - "decl f20: <34>"
      - "  retn 'a'"
      - "decl f21: <35>"
      - "  retn [false, false, false, false, false, false, false, false, false, false, false, false, false, false, false, false, false, false, false, false, false, false, false, false, false, false, false, false, false, false, false, false, false, false, false, false, false, false, false, false, false, false, false, false, false, false, false, false, false, false, false, false, false, false, false, false, false, false, false, false, false, false, false, false, false, false, false, false, false, false, false, false, false, false, false, false, false, false, false, false, false, false, false, false, false, false, false, false, false, false, false, false, false, false, false, false, false, false, false, false, false, false, false, false, false, false, false, false, false, false, false, false, false, false, false, false, false, false, false, false, false, false, false, false, false, false, false, false, false, false, false, false, false, false, false, false, false, false, false, false, false, false, false, false, false, false, false, false, false, false, false, false, false, false, false, false, false, false, false, false, false, false, false, false, false, false, false, false, false, false, false, false, false, false, false, false, false, false, false, false, false, false, false, false, false, false, false, false, false, false, false, false, false, false, false, false, false, false, false, false, false, false, false, false, false, false, false, false, false, false, false, false, false, false, false, false, false, false, false, false, false, false, false, false, false, false, false, false, false, false, false, false, false, false, false, false, false, false, false, false, false, false, false, false, false, false, false, false, false, false, false, false, false]"
      - "decl f22: <36>"
      - "  retn 'a'"
      - "decl f23: <37>"
      - "  retn [0, 0, 0, 0, 0, 0, 0, 0, 0, 0, 0, 0, 0, 0, 0, 0, 0, 0, 0, 0, 0, 0, 0, 0, 0, 0, 0, 0, 0, 0, 0, 0]"
      - "decl f24: <38>"
      - "  retn 'a'"
      - "decl f25: <39>"
      - "  retn [false, false, false, false, false, false, false, false, false, false, false, false, false, false, false, false, false, false, false, false, false, false, false, false, false, false, false, false, false, false, false, false, false, false, false, false, false, false, false, false, false, false, false, false, false, false, false, false, false, false, false, false, false, false, false, false, false, false, false, false, false, false, false, false, false, false, false, false, false, false, false, false, false, false, false, false, false, false, false, false, false, false, false, false, false, false, false, false, false, false, false, false, false, false, false, false, false, false, false, false, false, false, false, false, false, false, false, false, false, false, false, false, false, false, false, false, false, false, false, false, false, false, false, false, false, false, false, false, false, false, false, false, false, false, false, false, false, false, false, false, false, false, false, false, false, false, false, false, false, false, false, false, false, false, false, false, false, false, false, false, false, false, false, false, false, false, false, false, false, false, false, false, false, false, false, false, false, false, false, false, false, false, false, false, false, false, false, false, false, false, false, false, false, false, false, false, false, false, false, false, false, false, false, false, false, false, false, false, false, false, false, false, false, false, false, false, false, false, false, false, false, false, false, false, false, false, false, false, false, false, false, false, false, false, false, false, false, false, false, false, false, false, false, false, false, false, false, false, false, false, false, false, false]"
      - "decl f26: <40>"
      - "  retn []"
      - "decl f27: <41>"
      - "  retn [0, 0, 0, 0, 0, 0, 0, 0, 0, 0, 0, 0, 0, 0, 0, 0, 0, 0, 0, 0, 0, 0, 0, 0, 0, 0, 0, 0, 0, 0, 0, 0]"
      - "decl f28: <42>"
      - "  retn []"
      - "decl f29: <43>"
      - "  retn [false, false, false, false, false, false, false, false, false, false, false, false, false, false, false, false, false, false, false, false, false, false, false, false, false, false, false, false, false, false, false, false, false, false, false, false, false, false, false, false, false, false, false, false, false, false, false, false, false, false, false, false, false, false, false, false, false, false, false, false, false, false, false, false, false, false, false, false, false, false, false, false, false, false, false, false, false, false, false, false, false, false, false, false, false, false, false, false, false, false, false, false, false, false, false, false, false, false, false, false, false, false, false, false, false, false, false, false, false, false, false, false, false, false, false, false, false, false, false, false, false, false, false, false, false, false, false, false, false, false, false, false, false, false, false, false, false, false, false, false, false, false, false, false, false, false, false, false, false, false, false, false, false, false, false, false, false, false, false, false, false, false, false, false, false, false, false, false, false, false, false, false, false, false, false, false, false, false, false, false, false, false, false, false, false, false, false, false, false, false, false, false, false, false, false, false, false, false, false, false, false, false, false, false, false, false, false, false, false, false, false, false, false, false, false, false, false, false, false, false, false, false, false, false, false, false, false, false, false, false, false, false, false, false, false, false, false, false, false, false, false, false, false, false, false, false, false, false, false, false, false, false, false]"
      - "decl f30: <44>"
      - "  retn []"
      - "decl f31: <45>"
      - "  retn [0, 0, 0, 0, 0, 0, 0, 0, 0, 0, 0, 0, 0, 0, 0, 0, 0, 0, 0, 0, 0, 0, 0, 0, 0, 0, 0, 0, 0, 0, 0, 0]"
      - "decl f32: <46>"
      - "  retn []"
      - "decl f33: <47>"
      - "  retn [false, false, false, false, false, false, false, false, false, false, false, false, false, false, false, false, false, false, false, false, false, false, false, false, false, false, false, false, false, false, false, false, false, false, false, false, false, false, false, false, false, false, false, false, false, false, false, false, false, false, false, false, false, false, false, false, false, false, false, false, false, false, false, false, false, false, false, false, false, false, false, false, false, false, false, false, false, false, false, false, false, false, false, false, false, false, false, false, false, false, false, false, false, false, false, false, false, false, false, false, false, false, false, false, false, false, false, false, false, false, false, false, false, false, false, false, false, false, false, false, false, false, false, false, false, false, false, false, false, false, false, false, false, false, false, false, false, false, false, false, false, false, false, false, false, false, false, false, false, false, false, false, false, false, false, false, false, false, false, false, false, false, false, false, false, false, false, false, false, false, false, false, false, false, false, false, false, false, false, false, false, false, false, false, false, false, false, false, false, false, false, false, false, false, false, false, false, false, false, false, false, false, false, false, false, false, false, false, false, false, false, false, false, false, false, false, false, false, false, false, false, false, false, false, false, false, false, false, false, false, false, false, false, false, false, false, false, false, false, false, false, false, false, false, false, false, false, false, false, false, false, false, false, false, false, false, false, false, false, false, false, false, false, false, false, false, false, false, false, false, false, false, false, false, false, false, false, false, false, false, false, false, false, false, false, false, false, false, false, false, false, false, false, false, false, false, false, false, false, false, false, false, false, false, false, false, false, false, false, false, false, false, false, false, false, false, false, false, false, false, false, false, false, false, false, false, false, false, false, false, false, false, false, false, false, false, false, false, false, false, false, false, false, false, false, false, false, false, false, false, false, false, false, false, false, false, false, false, false, false, false, false, false, false, false, false, false, false, false, false, false, false, false, false, false, false, false, false, false, false, false, false, false, false, false, false, false, false, false, false, false, false, false, false, false, false, false, false, false, false, false, false, false, false, false, false, false, false, false, false, false, false, false, false, false, false, false, false, false, false, false, false, false, false, false, false, false, false, false, false, false, false, false, false, false, false, false, false, false, false, false, false, false, false, false, false, false, false, false, false, false, false, false, false, false, false, false, false, false, false, false, false, false, false, false, false, false, false, false, false, false, false, false, false, false, false, false, false, false, false, false, false, false, false, false, false, false, false, false, false, false, false, false, false, false, false, false, false, false, false, false, false, false, false, false, false]"
      - "decl f34: <48>"
      - "  retn []group"
      - "decl f35: <49>"
      - "  retn [0, 0, 0, 0, 0, 0, 0, 0, 0, 0, 0, 0, 0, 0, 0, 0, 0, 0, 0, 0, 0, 0, 0, 0, 0, 0, 0, 0, 0, 0, 0, 0, 0, 0, 0, 0, 0, 0, 0, 0, 0, 0, 0, 0, 0, 0, 0, 0, 0, 0, 0, 0, 0, 0, 0, 0, 0, 0, 0, 0, 0, 0, 0, 0]"
      - "decl f36: <50>"
      - "  retn []group"
      - "decl f37: <51>"
      - "  retn [false, false, false, false, false, false, false, false, false, false, false, false, false, false, false, false, false, false, false, false, false, false, false, false, false, false, false, false, false, false, false, false, false, false, false, false, false, false, false, false, false, false, false, false, false, false, false, false, false, false, false, false, false, false, false, false, false, false, false, false, false, false, false, false, false, false, false, false, false, false, false, false, false, false, false, false, false, false, false, false, false, false, false, false, false, false, false, false, false, false, false, false, false, false, false, false, false, false, false, false, false, false, false, false, false, false, false, false, false, false, false, false, false, false, false, false, false, false, false, false, false, false, false, false, false, false, false, false, false, false, false, false, false, false, false, false, false, false, false, false, false, false, false, false, false, false, false, false, false, false, false, false, false, false, false, false, false, false, false, false, false, false, false, false, false, false, false, false, false, false, false, false, false, false, false, false, false, false, false, false, false, false, false, false, false, false, false, false, false, false, false, false, false, false, false, false, false, false, false, false, false, false, false, false, false, false, false, false, false, false, false, false, false, false, false, false, false, false, false, false, false, false, false, false, false, false, false, false, false, false, false, false, false, false, false, false, false, false, false, false, false, false, false, false, false, false, false, false, false, false, false, false, false, false, false, false, false, false, false, false, false, false, false, false, false, false, false, false, false, false, false, false, false, false, false, false, false, false, false, false, false, false, false, false, false, false, false, false, false, false, false, false, false, false, false, false, false, false, false, false, false, false, false, false, false, false, false, false, false, false, false, false, false, false, false, false, false, false, false, false, false, false, false, false, false, false, false, false, false, false, false, false, false, false, false, false, false, false, false, false, false, false, false, false, false, false, false, false, false, false, false, false, false, false, false, false, false, false, false, false, false, false, false, false, false, false, false, false, false, false, false, false, false, false, false, false, false, false, false, false, false, false, false, false, false, false, false, false, false, false, false, false, false, false, false, false, false, false, false, false, false, false, false, false, false, false, false, false, false, false, false, false, false, false, false, false, false, false, false, false, false, false, false, false, false, false, false, false, false, false, false, false, false, false, false, false, false, false, false, false, false, false, false, false, false, false, false, false, false, false, false, false, false, false, false, false, false, false, false, false, false, false, false, false, false, false, false, false, false, false, false, false, false, false, false, false, false, false, false, false, false, false, false, false, false, false, false, false, false, false, false, false, false, false, false, false, false, false, false, false, false, false, false, false, false, false]"
      - "decl f38: <52>"
      - "  retn []group"
      - "decl f39: <53>"
      - "  retn [0, 0, 0, 0, 0, 0, 0, 0, 0, 0, 0, 0, 0, 0, 0, 0, 0, 0, 0, 0, 0, 0, 0, 0, 0, 0, 0, 0, 0, 0, 0, 0, 0, 0, 0, 0, 0, 0, 0, 0, 0, 0, 0, 0, 0, 0, 0, 0, 0, 0, 0, 0, 0, 0, 0, 0, 0, 0, 0, 0, 0, 0, 0, 0]"
      - "decl f40: <54>"
      - "  retn []group"
      - "decl f41: <55>"
      - "  retn [false, false, false, false, false, false, false, false]"
      - "decl f42: <56>"
      - "  retn 0"
      - "decl f43: <57>"
      - "  retn [0]"
      - "decl f44: <58>"
      - "  retn 0"
      - "decl f45: <59>"
      - "  retn [false, false, false, false, false, false, false, false]"
      - "decl f46: <60>"
      - "  retn 0"
      - "decl f47: <61>"
      - "  retn [0]"
      - "decl f48: <62>"
      - "  retn 0"
      - "decl f49: <63>"
      - "  retn [false, false, false, false, false, false, false, false, false, false, false, false, false, false, false, false]"
      - "decl f50: <64>"
      - "  retn 0"
      - "decl f51: <65>"
      - "  retn [0, 0]"
      - "decl f52: <66>"
      - "  retn 0"
      - "decl f53: <67>"
      - "  retn [false, false, false, false, false, false, false, false, false, false, false, false, false, false, false, false]"
      - "decl f54: <68>"
      - "  retn 0"
      - "decl f55: <69>"
      - "  retn [0, 0]"
      - "decl f56: <70>"
      - "  retn 0"
      - "decl f57: <71>"
      - "  retn [false, false, false, false, false, false, false, false, false, false, false, false, false, false, false, false, false, false, false, false, false, false, false, false, false, false, false, false, false, false, false, false]"
      - "decl f58: <72>"
      - "  retn 0"
      - "decl f59: <73>"
      - "  retn [0, 0, 0, 0]"
      - "decl f60: <74>"
      - "  retn 0"
      - "decl f61: <75>"
      - "  retn [false, false, false, false, false, false, false, false, false, false, false, false, false, false, false, false, false, false, false, false, false, false, false, false, false, false, false, false, false, false, false, false]"
      - "decl f62: <76>"
      - "  retn 0"
      - "decl f63: <77>"
      - "  retn [0, 0, 0, 0]"
      - "decl f64: <78>"
      - "  retn 0"
      - "decl f65: <79>"
      - "  retn [false, false, false, false, false, false, false, false, false, false, false, false, false, false, false, false, false, false, false, false, false, false, false, false, false, false, false, false, false, false, false, false, false, false, false, false, false, false, false, false, false, false, false, false, false, false, false, false, false, false, false, false, false, false, false, false, false, false, false, false, false, false, false, false]"
      - "decl f66: <80>"
      - "  retn 0"
      - "decl f67: <81>"
      - "  retn [0, 0, 0, 0, 0, 0, 0, 0]"
      - "decl f68: <82>"
      - "  retn 0"
      - "decl f69: <83>"
      - "  retn [false, false, false, false, false, false, false, false, false, false, false, false, false, false, false, false, false, false, false, false, false, false, false, false, false, false, false, false, false, false, false, false, false, false, false, false, false, false, false, false, false, false, false, false, false, false, false, false, false, false, false, false, false, false, false, false, false, false, false, false, false, false, false, false]"
      - "decl f70: <84>"
      - "  retn 0"
      - "decl f71: <85>"
      - "  retn [0, 0, 0, 0, 0, 0, 0, 0]"
      - "decl f72: <86>"
      - "  retn 0"
      - "decl f73: <87>"
      - "  retn [false, false, false, false, false, false, false, false, false, false, false, false, false, false, false, false, false, false, false, false, false, false, false, false, false, false, false, false, false, false, false, false, false, false, false, false, false, false, false, false, false, false, false, false, false, false, false, false, false, false, false, false, false, false, false, false, false, false, false, false, false, false, false, false, false, false, false, false, false, false, false, false, false, false, false, false, false, false, false, false, false, false, false, false, false, false, false, false, false, false, false, false, false, false, false, false, false, false, false, false, false, false, false, false, false, false, false, false, false, false, false, false, false, false, false, false, false, false, false, false, false, false, false, false, false, false, false, false]"
      - "decl f74: <88>"
      - "  retn 0"
      - "decl f75: <89>"
      - "  retn [0, 0, 0, 0, 0, 0, 0, 0, 0, 0, 0, 0, 0, 0, 0, 0]"
      - "decl f76: <90>"
      - "  retn 0"
      - "decl f77: <91>"
      - "  retn [false, false, false, false, false, false, false, false, false, false, false, false, false, false, false, false, false, false, false, false, false, false, false, false, false, false, false, false, false, false, false, false, false, false, false, false, false, false, false, false, false, false, false, false, false, false, false, false, false, false, false, false, false, false, false, false, false, false, false, false, false, false, false, false, false, false, false, false, false, false, false, false, false, false, false, false, false, false, false, false, false, false, false, false, false, false, false, false, false, false, false, false, false, false, false, false, false, false, false, false, false, false, false, false, false, false, false, false, false, false, false, false, false, false, false, false, false, false, false, false, false, false, false, false, false, false, false, false]"
      - "decl f78: <92>"
      - "  retn 0"
      - "decl f79: <93>"
      - "  retn [0, 0, 0, 0, 0, 0, 0, 0, 0, 0, 0, 0, 0, 0, 0, 0]"
      - "decl f80: <94>"
      - "  retn 0"
      - "decl f81: <95>"
      - "  retn [false, false, false, false, false, false, false, false]"
      - "decl f82: <96>"
      - "  retn 0"
      - "decl f83: <97>"
      - "  retn [0]"
      - "decl f84: <98>"
      - "  retn 0"
      - "decl f85: <99>"
      - "  retn [false, false, false, false, false, false, false, false]"
      - "decl f86: <100>"
      - "  retn 0"
      - "decl f87: <101>"
      - "  retn [0]"
      - "decl f88: <102>"
      - "  retn 0"
      - "decl f89: <103>"
      - "  retn [false, false, false, false, false, false, false, false, false, false, false, false, false, false, false, false]"
      - "decl f90: <104>"
      - "  retn 0"
      - "decl f91: <105>"
      - "  retn [0, 0]"
      - "decl f92: <106>"
      - "  retn 0"
      - "decl f93: <107>"
      - "  retn [false, false, false, false, false, false, false, false, false, false, false, false, false, false, false, false]"
      - "decl f94: <108>"
      - "  retn 0"
      - "decl f95: <109>"
      - "  retn [0, 0]"
      - "decl f96: <110>"
      - "  retn 0"
      - "decl f97: <111>"
      - "  retn [false, false, false, false, false, false, false, false, false, false, false, false, false, false, false, false, false, false, false, false, false, false, false, false, false, false, false, false, false, false, false, false]"
      - "decl f98: <112>"
      - "  retn 0"
      - "decl f99: <113>"
      - "  retn [0, 0, 0, 0]"
      - "decl f100: <114>"
      - "  retn 0"
      - "decl f101: <115>"
      - "  retn [false, false, false, false, false, false, false, false, false, false, false, false, false, false, false, false, false, false, false, false, false, false, false, false, false, false, false, false, false, false, false, false]"
      - "decl f102: <116>"
      - "  retn 0"
      - "decl f103: <117>"
      - "  retn [0, 0, 0, 0]"
      - "decl f104: <118>"
      - "  retn 0"
      - "decl f105: <119>"
      - "  retn [false, false, false, false, false, false, false, false, false, false, false, false, false, false, false, false, false, false, false, false, false, false, false, false, false, false, false, false, false, false, false, false, false, false, false, false, false, false, false, false, false, false, false, false, false, false, false, false, false, false, false, false, false, false, false, false, false, false, false, false, false, false, false, false]"
      - "decl f106: <120>"
      - "  retn 0"
      - "decl f107: <121>"
      - "  retn [0, 0, 0, 0, 0, 0, 0, 0]"
      - "decl f108: <122>"
      - "  retn 0"
      - "decl f109: <123>"
      - "  retn [false, false, false, false, false, false, false, false, false, false, false, false, false, false, false, false, false, false, false, false, false, false, false, false, false, false, false, false, false, false, false, false, false, false, false, false, false, false, false, false, false, false, false, false, false, false, false, false, false, false, false, false, false, false, false, false, false, false, false, false, false, false, false, false]"
      - "decl f110: <124>"
      - "  retn 0"
      - "decl f111: <125>"
      - "  retn [0, 0, 0, 0, 0, 0, 0, 0]"
      - "decl f112: <126>"
      - "  retn 0"
      - "decl f113: <127>"
      - "  retn [false, false, false, false, false, false, false, false, false, false, false, false, false, false, false, false, false, false, false, false, false, false, false, false, false, false, false, false, false, false, false, false, false, false, false, false, false, false, false, false, false, false, false, false, false, false, false, false, false, false, false, false, false, false, false, false, false, false, false, false, false, false, false, false, false, false, false, false, false, false, false, false, false, false, false, false, false, false, false, false, false, false, false, false, false, false, false, false, false, false, false, false, false, false, false, false, false, false, false, false, false, false, false, false, false, false, false, false, false, false, false, false, false, false, false, false, false, false, false, false, false, false, false, false, false, false, false, false]"
      - "decl f114: <128>"
      - "  retn 0"
      - "decl f115: <129>"
      - "  retn [0, 0, 0, 0, 0, 0, 0, 0, 0, 0, 0, 0, 0, 0, 0, 0]"
      - "decl f116: <130>"
      - "  retn 0"
      - "decl f117: <131>"
      - "  retn [false, false, false, false, false, false, false, false, false, false, false, false, false, false, false, false, false, false, false, false, false, false, false, false, false, false, false, false, false, false, false, false, false, false, false, false, false, false, false, false, false, false, false, false, false, false, false, false, false, false, false, false, false, false, false, false, false, false, false, false, false, false, false, false, false, false, false, false, false, false, false, false, false, false, false, false, false, false, false, false, false, false, false, false, false, false, false, false, false, false, false, false, false, false, false, false, false, false, false, false, false, false, false, false, false, false, false, false, false, false, false, false, false, false, false, false, false, false, false, false, false, false, false, false, false, false, false, false]"
      - "decl f118: <132>"
      - "  retn 0"
      - "decl f119: <133>"
      - "  retn [0, 0, 0, 0, 0, 0, 0, 0, 0, 0, 0, 0, 0, 0, 0, 0]"
      - "decl f120: <134>"
      - "  retn 0"
      - ""
    output:
      - input_file: inputs/basic.in
        output:
          registers:
            r0:
              type: bool
              value: "true"
<<<<<<< HEAD
    initial_ast: b1b87bbaf720c19080f7d246ebe09ed05c3ac57cf0354f14ed2875524887cdff
    imports_resolved_ast: 15f62a518e6263547f3f34d712a5052af616da8043f1b01c587fca85fdd78491
    canonicalized_ast: 15f62a518e6263547f3f34d712a5052af616da8043f1b01c587fca85fdd78491
    type_inferenced_ast: 59c764f20fbf97b3ba60acf723d4f2d5f0d75ed88ba011470402939065f3d10b
=======
    initial_ast: cea4b435cb62cbb97179e98b59773a69edc49f4c6c88578da26c79e356937203
    imports_resolved_ast: 195d0a5a91b17159ee5edd72e5407ec0506a1b88af1cf4bf19f96eadeba0b9c3
    canonicalized_ast: 195d0a5a91b17159ee5edd72e5407ec0506a1b88af1cf4bf19f96eadeba0b9c3
    type_inferenced_ast: b2c2ba137b33d37406caa6c9d68d05cc7fe91a2f46b6c5fb404e40be33391590
>>>>>>> d621ee72
<|MERGE_RESOLUTION|>--- conflicted
+++ resolved
@@ -272,14 +272,7 @@
             r0:
               type: bool
               value: "true"
-<<<<<<< HEAD
-    initial_ast: b1b87bbaf720c19080f7d246ebe09ed05c3ac57cf0354f14ed2875524887cdff
-    imports_resolved_ast: 15f62a518e6263547f3f34d712a5052af616da8043f1b01c587fca85fdd78491
-    canonicalized_ast: 15f62a518e6263547f3f34d712a5052af616da8043f1b01c587fca85fdd78491
-    type_inferenced_ast: 59c764f20fbf97b3ba60acf723d4f2d5f0d75ed88ba011470402939065f3d10b
-=======
-    initial_ast: cea4b435cb62cbb97179e98b59773a69edc49f4c6c88578da26c79e356937203
-    imports_resolved_ast: 195d0a5a91b17159ee5edd72e5407ec0506a1b88af1cf4bf19f96eadeba0b9c3
-    canonicalized_ast: 195d0a5a91b17159ee5edd72e5407ec0506a1b88af1cf4bf19f96eadeba0b9c3
-    type_inferenced_ast: b2c2ba137b33d37406caa6c9d68d05cc7fe91a2f46b6c5fb404e40be33391590
->>>>>>> d621ee72
+    initial_ast: dd33e5c0e8d653164cb2cdf5276bc33ba57ace1ccc8f2281d12d520b643a85d8
+    imports_resolved_ast: 2911f0a02635ba3a2e77297b791601f011fb9ece18b0ce9cf86bd269d5148e46
+    canonicalized_ast: 2911f0a02635ba3a2e77297b791601f011fb9ece18b0ce9cf86bd269d5148e46
+    type_inferenced_ast: ba265dfb3dc73738a212c8b7e590c220234e23065d1cd1f99a9d87d1db82bcc5