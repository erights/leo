--- conflicted
+++ resolved
@@ -16,14 +16,7 @@
             r0:
               type: bool
               value: "true"
-<<<<<<< HEAD
     initial_ast: a37a0dd444f8ad561dd985b42f46a51641df6ace5dc63f3829733931fd256c06
-    imports_resolved_ast: a37a0dd444f8ad561dd985b42f46a51641df6ace5dc63f3829733931fd256c06
-    canonicalized_ast: 4802a0a056e453bdc505b1ab77b5ec2e0c3e000c041b53587cfffd9cdf5e07f9
-    type_inferenced_ast: 3021525b284bc0779e6bcedc79e83d4a5cb40db6ba760213ad3919da12a70147
-=======
-    initial_ast: 60d0b81c9f3631aca3c9607df74cfb8e4dbc0d387836398dea86f016fa4210fd
-    imports_resolved_ast: 6e9dfcccc07d698f3b825fe6920bc25f8b97a8fa37b248948fb6d8308d197ff0
-    canonicalized_ast: c2aaa302a5e85a3c369c4246cdfcf97c5644d0b2feb6ba164b63e2bba43959f7
-    type_inferenced_ast: 7beb03c5d82bd7fa0bbe81a92d730e2f2e8689ed183848f0225638b9a39fe6ca
->>>>>>> a5f74195
+    imports_resolved_ast: d8794db3628013e200da247b1f0f2ee1a739a7243ff0e9c35d241582fc789b8a
+    canonicalized_ast: 2b738ef4cd014a21322aeef0c7c4296049a403bf8d8328f65c7aab12ca52baa4
+    type_inferenced_ast: 86af6a7bf74045641d1c15dfca9a182603d3259a8c18083016290295a88242e6