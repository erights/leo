---
namespace: Compile
expectation: Pass
outputs:
  - circuit:
      num_public_variables: 0
      num_private_variables: 1
      num_constraints: 1
      at: 042610d0fd1fe6d6ac112138f8755752f44c7d2a00f1b5960574d6da5cda393f
      bt: e97756698880ab7555a959a5fb5c6b4e15bd64612aa677adbfe2d0bd91f0a83c
      ct: cf1cbb66a638b4860a516671fb74850e6ccf787fe6c4c8d29e9c04efe880bd05
    output:
      - input_file: input/dummy.in
        output:
          registers:
            r0:
              type: bool
              value: "true"
<<<<<<< HEAD
    initial_ast: 6805dacb6ad2462b4db5bbcb211d547535d3716622c66b1b349b0ff3ac1431a3
    imports_resolved_ast: 6805dacb6ad2462b4db5bbcb211d547535d3716622c66b1b349b0ff3ac1431a3
    canonicalized_ast: 85d872400e9c0e45e0f8b2b0ef7d0f4983a8cf676402fb3a170f79017a410074
    type_inferenced_ast: 811f1a9aa271d7707b69028dbc2fc8139d56dc23a156bbe50deee92af68d9108
=======
    initial_ast: 0e8ea2eb2de2ad93883ced129ab7c42674fd476d94ede483f5ea042f8386b730
    imports_resolved_ast: a86e55392b72b3b309d6223d7304035611b1e397580c16839545579d9a95c9ea
    canonicalized_ast: f202f6e13729555eed8c48727e7df16f72ba3addd62dff7269814acf297f98a1
    type_inferenced_ast: bd9592a3af130293e2a71a7dbad84805958d857d41be1b39326b5e12c1f7af81
>>>>>>> a5f74195
<|MERGE_RESOLUTION|>--- conflicted
+++ resolved
@@ -16,14 +16,7 @@
             r0:
               type: bool
               value: "true"
-<<<<<<< HEAD
-    initial_ast: 6805dacb6ad2462b4db5bbcb211d547535d3716622c66b1b349b0ff3ac1431a3
-    imports_resolved_ast: 6805dacb6ad2462b4db5bbcb211d547535d3716622c66b1b349b0ff3ac1431a3
-    canonicalized_ast: 85d872400e9c0e45e0f8b2b0ef7d0f4983a8cf676402fb3a170f79017a410074
-    type_inferenced_ast: 811f1a9aa271d7707b69028dbc2fc8139d56dc23a156bbe50deee92af68d9108
-=======
-    initial_ast: 0e8ea2eb2de2ad93883ced129ab7c42674fd476d94ede483f5ea042f8386b730
-    imports_resolved_ast: a86e55392b72b3b309d6223d7304035611b1e397580c16839545579d9a95c9ea
-    canonicalized_ast: f202f6e13729555eed8c48727e7df16f72ba3addd62dff7269814acf297f98a1
-    type_inferenced_ast: bd9592a3af130293e2a71a7dbad84805958d857d41be1b39326b5e12c1f7af81
->>>>>>> a5f74195
+    initial_ast: 6ea176eed17785655b818cf9cac1a6fdbe84f26b910d41d7eef7207f5ca40902
+    imports_resolved_ast: ad4ae2be42169c18f35754b914f6cc7e8243061e525fb9d241a6c549bd9516dd
+    canonicalized_ast: 0fd53af70fd8a87829226f55342d6038a80b4f61dd400f6166823b29d09685ea
+    type_inferenced_ast: 36adb909ffd2c3ee1ad7b09eea59c60e7db432b7ce91f58607a1b17c058d9eb8