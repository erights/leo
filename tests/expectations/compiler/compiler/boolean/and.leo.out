--- conflicted
+++ resolved
@@ -282,14 +282,7 @@
             x:
               type: bool
               value: "true"
-<<<<<<< HEAD
-    initial_ast: ab093f725510da5461c6c0750abfa8b6ca8d1212d06cc2309b834b5e520df842
-    imports_resolved_ast: 1fa2ede5c9adfc06967a6d97981b3a776f72f3ccc0ac661ccc41942f66158f4a
-    canonicalized_ast: 1fa2ede5c9adfc06967a6d97981b3a776f72f3ccc0ac661ccc41942f66158f4a
-    type_inferenced_ast: e6e95c451df8ed574fe3754ba5ff09dfee02c206bace3b86e4f7c8bf436f934e
-=======
-    initial_ast: f97d8e5688c4c1ea1ce9a4a2bd4df0aac06c82d7338f064ef263e48696036f2b
-    imports_resolved_ast: 125daed95bd37f2afdbc0560963e2348f2386639758abc98c54b2ed55842946b
-    canonicalized_ast: 125daed95bd37f2afdbc0560963e2348f2386639758abc98c54b2ed55842946b
-    type_inferenced_ast: b90681bd766874bf3345294728993b6620752a438476208216ddc6cf94e8e4c6
->>>>>>> 03f78d56
+    initial_ast: c24251b42a08dfd1bd8a7f962bafd31b3045d83516ff13f57a7f9a3c817cf4fd
+    imports_resolved_ast: 1f4ecee0a22162e05c6c99061999c78f49236a3fbeb71a2edca6350ce959904c
+    canonicalized_ast: 1f4ecee0a22162e05c6c99061999c78f49236a3fbeb71a2edca6350ce959904c
+    type_inferenced_ast: dc2a030f90a24f74af55719943367fc20c9e8ac08c6acfd1f93346441b6db781