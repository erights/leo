--- conflicted
+++ resolved
@@ -110,16 +110,8 @@
           registers:
             r:
               type: char
-<<<<<<< HEAD
               value: "\\u{1f62d}"
-    initial_ast: 0c2aeb5b47fc21f5aded4e3aebcdf55eb98c10c6b51a2a6dcb98490a96da0c97
-    imports_resolved_ast: dc29924de4b1752b8e29691b4e6938d20048c684a8e01e77b760f75b76507747
-    canonicalized_ast: dc29924de4b1752b8e29691b4e6938d20048c684a8e01e77b760f75b76507747
-    type_inferenced_ast: 0db49560694863b30bba8e3243ae034956c397249031215042b1615d99d397b7
-=======
-              value: "'\\u{1f62d}'"
     initial_ast: 6d54475996614c882dede07150d709933ddeb083c5402c8769ff0aff7c7b54d9
     imports_resolved_ast: 38b9d509420bc3aa9821846a941d8a1cdb590fde66bfc772064eaf4ed4466871
     canonicalized_ast: 38b9d509420bc3aa9821846a941d8a1cdb590fde66bfc772064eaf4ed4466871
-    type_inferenced_ast: de40aa8bab9a6ba15b524012a08066695da1838dc50b5e9e870b1ad526225d93
->>>>>>> 2a7298b8
+    type_inferenced_ast: de40aa8bab9a6ba15b524012a08066695da1838dc50b5e9e870b1ad526225d93