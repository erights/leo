---
namespace: Compile
expectation: Pass
outputs:
  - circuit:
      num_public_variables: 0
      num_private_variables: 95
      num_constraints: 95
      at: a57d02fa8b8a2336cc5c407e6a9489a3cb89357e3a3d966f18d8f0f86c21602f
      bt: e0a9aa0cab882fb690b28137d24f271ccaa334521934a3badc07592a31b7be7f
      ct: 7b8a2025971971c829b68fc994c6761496807e5b091ba4360d90fb6f35f4656e
    output:
      - input_file: func_circ.in
        output:
          registers:
            r0:
              type: bool
              value: "true"
<<<<<<< HEAD
    initial_ast: 017de7aca61c81bbed015e878e128c3cb5e795ccd3e7a77ef3f1b54b3d1ce18b
    canonicalized_ast: 017de7aca61c81bbed015e878e128c3cb5e795ccd3e7a77ef3f1b54b3d1ce18b
    type_inferenced_ast: c2c44fbee1f8e5c021d51ac239905b78ceebfce1e1de47b9713b8350afdd6f6e
=======
    initial_ast: 7221141253b1998cbddad5f0c1385e7b53450a535112c0eb112b5af01474ce20
    canonicalized_ast: 7221141253b1998cbddad5f0c1385e7b53450a535112c0eb112b5af01474ce20
    type_inferenced_ast: f208046c46de9c4a42c47079504791711c9b0c8b3fb35dd413243fcbfd7dbd90
>>>>>>> 235daa9e
<|MERGE_RESOLUTION|>--- conflicted
+++ resolved
@@ -16,12 +16,6 @@
             r0:
               type: bool
               value: "true"
-<<<<<<< HEAD
-    initial_ast: 017de7aca61c81bbed015e878e128c3cb5e795ccd3e7a77ef3f1b54b3d1ce18b
-    canonicalized_ast: 017de7aca61c81bbed015e878e128c3cb5e795ccd3e7a77ef3f1b54b3d1ce18b
-    type_inferenced_ast: c2c44fbee1f8e5c021d51ac239905b78ceebfce1e1de47b9713b8350afdd6f6e
-=======
-    initial_ast: 7221141253b1998cbddad5f0c1385e7b53450a535112c0eb112b5af01474ce20
-    canonicalized_ast: 7221141253b1998cbddad5f0c1385e7b53450a535112c0eb112b5af01474ce20
-    type_inferenced_ast: f208046c46de9c4a42c47079504791711c9b0c8b3fb35dd413243fcbfd7dbd90
->>>>>>> 235daa9e
+    initial_ast: 63f34a3b537f3221e8711828f7d0953c0766627c0cdb2e37933b88a93550e261
+    canonicalized_ast: 63f34a3b537f3221e8711828f7d0953c0766627c0cdb2e37933b88a93550e261
+    type_inferenced_ast: 29604fd57ee8658f83e552bc6496541ebcebb91afa313a1706b285fe18385c4c