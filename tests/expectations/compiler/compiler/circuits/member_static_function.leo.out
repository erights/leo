--- conflicted
+++ resolved
@@ -16,14 +16,7 @@
             r0:
               type: bool
               value: "true"
-<<<<<<< HEAD
     initial_ast: 759151c81e5b42796ae24f07dd63d7e8cb25c51c8f11f8cda843888a64e73ef2
-    imports_resolved_ast: 759151c81e5b42796ae24f07dd63d7e8cb25c51c8f11f8cda843888a64e73ef2
-    canonicalized_ast: 759151c81e5b42796ae24f07dd63d7e8cb25c51c8f11f8cda843888a64e73ef2
-    type_inferenced_ast: f04533e5b29110c6af373890d235fcc6c62564708dfd267324c908e52ea97386
-=======
-    initial_ast: 11dfbfa2561534a1c965d8f8862b23ed56be50986903c139b763f88a1ba3ad8d
-    imports_resolved_ast: e0a8c32b321be274b67e4ec4897857d614924a6cc4a52c30b7d8d7ff848871d3
-    canonicalized_ast: e0a8c32b321be274b67e4ec4897857d614924a6cc4a52c30b7d8d7ff848871d3
-    type_inferenced_ast: 72b7a987240d2efac67d0d0972f685ddfda6d123035455873cc5d9f1818557b6
->>>>>>> a5f74195
+    imports_resolved_ast: edf8a32addd81146090329daf46ce0835adb804354da9a6c7cdb84844954fcf5
+    canonicalized_ast: edf8a32addd81146090329daf46ce0835adb804354da9a6c7cdb84844954fcf5
+    type_inferenced_ast: ff24316b7a12bf47f7649b18490314b66d602cefc59b9d3db398674f1596ce30