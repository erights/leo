---
namespace: Compile
expectation: Pass
outputs:
  - circuit:
      num_public_variables: 0
      num_private_variables: 1
      num_constraints: 1
      at: 042610d0fd1fe6d6ac112138f8755752f44c7d2a00f1b5960574d6da5cda393f
      bt: e97756698880ab7555a959a5fb5c6b4e15bd64612aa677adbfe2d0bd91f0a83c
      ct: cf1cbb66a638b4860a516671fb74850e6ccf787fe6c4c8d29e9c04efe880bd05
    output:
      - input_file: input/dummy.in
        output:
          registers:
            r0:
              type: bool
              value: "true"
<<<<<<< HEAD
    initial_ast: d1845885316cd80905744853d8e92bc10d49b326fb94166194e1a571c2692452
    imports_resolved_ast: d1845885316cd80905744853d8e92bc10d49b326fb94166194e1a571c2692452
    canonicalized_ast: d1845885316cd80905744853d8e92bc10d49b326fb94166194e1a571c2692452
    type_inferenced_ast: 869313668f65dbb003bb570db28b85f91f42e9349a458c1f6221604d58d54549
=======
    initial_ast: cf41b78f9435c6555014db8aeebe662556f4f8547ee0f3a204d6f522fcf72644
    imports_resolved_ast: 82740cfa7a3416a2d5fc9696afe5e9dd2f3e3732d6db958bc47c4be7cb394155
    canonicalized_ast: 82740cfa7a3416a2d5fc9696afe5e9dd2f3e3732d6db958bc47c4be7cb394155
    type_inferenced_ast: 35d4a95f99eb210c60830a0d5127d1824d9478ff97efb0d9d60c5fce6706d83f
>>>>>>> a5f74195
<|MERGE_RESOLUTION|>--- conflicted
+++ resolved
@@ -16,14 +16,7 @@
             r0:
               type: bool
               value: "true"
-<<<<<<< HEAD
     initial_ast: d1845885316cd80905744853d8e92bc10d49b326fb94166194e1a571c2692452
-    imports_resolved_ast: d1845885316cd80905744853d8e92bc10d49b326fb94166194e1a571c2692452
-    canonicalized_ast: d1845885316cd80905744853d8e92bc10d49b326fb94166194e1a571c2692452
-    type_inferenced_ast: 869313668f65dbb003bb570db28b85f91f42e9349a458c1f6221604d58d54549
-=======
-    initial_ast: cf41b78f9435c6555014db8aeebe662556f4f8547ee0f3a204d6f522fcf72644
-    imports_resolved_ast: 82740cfa7a3416a2d5fc9696afe5e9dd2f3e3732d6db958bc47c4be7cb394155
-    canonicalized_ast: 82740cfa7a3416a2d5fc9696afe5e9dd2f3e3732d6db958bc47c4be7cb394155
-    type_inferenced_ast: 35d4a95f99eb210c60830a0d5127d1824d9478ff97efb0d9d60c5fce6706d83f
->>>>>>> a5f74195
+    imports_resolved_ast: ae305be3e08c283ff8435308ff38d15f368b71d31cccdd478235b9fee65358ec
+    canonicalized_ast: ae305be3e08c283ff8435308ff38d15f368b71d31cccdd478235b9fee65358ec
+    type_inferenced_ast: 19ad23fa397d1d7b15aaec5fbf9e7d35c11a357a8d8a8e77d40397e2834fd947