--- conflicted
+++ resolved
@@ -269,14 +269,7 @@
             r0:
               type: bool
               value: "true"
-<<<<<<< HEAD
-    initial_ast: eb4bbfc225ef14832172e4e0d5bef40d4701db219ee9121519e52cd2e8191384
-    imports_resolved_ast: e78c874b7d6b0af596dddb56cf103c74b9509228f51f1168a6b5565a23f9c293
-    canonicalized_ast: e78c874b7d6b0af596dddb56cf103c74b9509228f51f1168a6b5565a23f9c293
-    type_inferenced_ast: 97dc2b38dc77fb521bdb298c7d943b92f32039a946e2470c4eca074e4976a11a
-=======
-    initial_ast: c595b0a8864a0c7cb1bcb4cf897118f83d06d9eaf69c63a7ab03caff5fd89036
-    imports_resolved_ast: f71da44e0169e5059b2885e242d425223a611a2b620b9a185f9a0d61e5f67647
-    canonicalized_ast: f71da44e0169e5059b2885e242d425223a611a2b620b9a185f9a0d61e5f67647
-    type_inferenced_ast: ec414ef4b39c6fc57cedc34118bc5fa73f93f25a51de580f7480fac4c4e605b0
->>>>>>> d621ee72
+    initial_ast: 962401bfbdf513ca6b9d44139782ea15e0eb40d633c5b5228ce67c1b50904ad6
+    imports_resolved_ast: 8f5891ee713aa8e202a0445e387d504909ee8bbe0823c48e9a24320d5ddd4fa2
+    canonicalized_ast: 8f5891ee713aa8e202a0445e387d504909ee8bbe0823c48e9a24320d5ddd4fa2
+    type_inferenced_ast: e7294e2d782bd1155e8017c444c062876df599e8988334520cb1a32c35ac1763