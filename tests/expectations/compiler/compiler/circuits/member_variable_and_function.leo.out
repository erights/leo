--- conflicted
+++ resolved
@@ -16,14 +16,7 @@
             r0:
               type: bool
               value: "true"
-<<<<<<< HEAD
     initial_ast: f67089b81ff05334042cc7cd9aa189e872402cb627083308c1f33162bb864653
-    imports_resolved_ast: f67089b81ff05334042cc7cd9aa189e872402cb627083308c1f33162bb864653
-    canonicalized_ast: f67089b81ff05334042cc7cd9aa189e872402cb627083308c1f33162bb864653
-    type_inferenced_ast: a3b33df10014c0e908703ba4e5e01eae7601c52fdb771ac6416e2c4653847362
-=======
-    initial_ast: 622baae85ab7776fc38cff17465e8e0dbcdb98f4ba74e734ca494b696cea8ccd
-    imports_resolved_ast: b2b508a4e43faece4959c9f56458ec764fbf80a383f7340745b08c15db9454a8
-    canonicalized_ast: b2b508a4e43faece4959c9f56458ec764fbf80a383f7340745b08c15db9454a8
-    type_inferenced_ast: 0bb06a7a79b64426e12f01c7a5c018fa3e91379e710e2a1e54a466d8a73c4084
->>>>>>> a5f74195
+    imports_resolved_ast: 58e8000a69afaddef3e866aa2f5ab09e319f4620c8a068433996d0b0ff32fd58
+    canonicalized_ast: 58e8000a69afaddef3e866aa2f5ab09e319f4620c8a068433996d0b0ff32fd58
+    type_inferenced_ast: cde22fd4fe0672ae211dc3a3ab5ef6499f7939563a014dbef77026ea15ac9b4a