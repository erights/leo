---
namespace: Compile
expectation: Pass
outputs:
  - circuit:
      num_public_variables: 0
      num_private_variables: 2
      num_constraints: 2
      at: 401937c524c61a28b4fab76d7a1f85bb628850012af62362a0922610372faf92
      bt: cdf9a9cee4f2edf55111a95ae60bde9801080f6bde638a5c79273a39a2f9f7f5
      ct: 643d5437104296e21d906ecb15b2c96ad278f20cfc4af53b12bb6069bd853726
    ir:
      - "decl f0: <0>"
      - "  store &v1, ((v0), (), (), ())"
      - "  store &v3, (0)"
      - "  call &v4, f1, v3"
      - "  tget &v5, v4, 0"
      - "  store &v3, v5"
      - "  tget &v4, v4, 1"
      - "  eq &v6, v2, true"
      - "  retn v6"
      - "decl f1: <7>"
      - "  tget &v8, v7, 0"
      - "  tset &v7, 0, 5"
      - "  store &v7, v7"
      - "  retn (v7, ())"
      - ""
    output:
      - input_file: input/dummy.in
        output:
          registers:
            r0:
              type: bool
              value: "true"
<<<<<<< HEAD
    initial_ast: 7a8e642d991b660e66612883c6d7d561ae1d10d98a5e7034415062fe0b5eba2e
    imports_resolved_ast: 7a8e642d991b660e66612883c6d7d561ae1d10d98a5e7034415062fe0b5eba2e
    canonicalized_ast: 171222793347acf31c402499e7d62a187469e0fa2320b7b065160c541797c299
    type_inferenced_ast: 08dc8330982ca303db53b4f298e35b7e1a8f77e6176fc60694d79f974c1c5284
=======
    initial_ast: 659e5fcdd16752c6e3504f821a5afd6f0756bd6b8641f127ba049c2a4c83a088
    imports_resolved_ast: b4abfbb0da91692077c71aea0c432315e28dfc304640cabb2ca1b57054801a1b
    canonicalized_ast: 466ce72aa3d2268ea98766b74302379015127a406e72526fb7bb7602406ab98f
    type_inferenced_ast: 9a2a017cd8014367a8f6bdd786bf1b7cdfa937d2565da17c81fb24183676396b
>>>>>>> 0e96bf8d
<|MERGE_RESOLUTION|>--- conflicted
+++ resolved
@@ -4,27 +4,11 @@
 outputs:
   - circuit:
       num_public_variables: 0
-      num_private_variables: 2
-      num_constraints: 2
-      at: 401937c524c61a28b4fab76d7a1f85bb628850012af62362a0922610372faf92
-      bt: cdf9a9cee4f2edf55111a95ae60bde9801080f6bde638a5c79273a39a2f9f7f5
-      ct: 643d5437104296e21d906ecb15b2c96ad278f20cfc4af53b12bb6069bd853726
-    ir:
-      - "decl f0: <0>"
-      - "  store &v1, ((v0), (), (), ())"
-      - "  store &v3, (0)"
-      - "  call &v4, f1, v3"
-      - "  tget &v5, v4, 0"
-      - "  store &v3, v5"
-      - "  tget &v4, v4, 1"
-      - "  eq &v6, v2, true"
-      - "  retn v6"
-      - "decl f1: <7>"
-      - "  tget &v8, v7, 0"
-      - "  tset &v7, 0, 5"
-      - "  store &v7, v7"
-      - "  retn (v7, ())"
-      - ""
+      num_private_variables: 1
+      num_constraints: 1
+      at: 042610d0fd1fe6d6ac112138f8755752f44c7d2a00f1b5960574d6da5cda393f
+      bt: e97756698880ab7555a959a5fb5c6b4e15bd64612aa677adbfe2d0bd91f0a83c
+      ct: cf1cbb66a638b4860a516671fb74850e6ccf787fe6c4c8d29e9c04efe880bd05
     output:
       - input_file: input/dummy.in
         output:
@@ -32,14 +16,7 @@
             r0:
               type: bool
               value: "true"
-<<<<<<< HEAD
-    initial_ast: 7a8e642d991b660e66612883c6d7d561ae1d10d98a5e7034415062fe0b5eba2e
-    imports_resolved_ast: 7a8e642d991b660e66612883c6d7d561ae1d10d98a5e7034415062fe0b5eba2e
-    canonicalized_ast: 171222793347acf31c402499e7d62a187469e0fa2320b7b065160c541797c299
-    type_inferenced_ast: 08dc8330982ca303db53b4f298e35b7e1a8f77e6176fc60694d79f974c1c5284
-=======
     initial_ast: 659e5fcdd16752c6e3504f821a5afd6f0756bd6b8641f127ba049c2a4c83a088
     imports_resolved_ast: b4abfbb0da91692077c71aea0c432315e28dfc304640cabb2ca1b57054801a1b
     canonicalized_ast: 466ce72aa3d2268ea98766b74302379015127a406e72526fb7bb7602406ab98f
-    type_inferenced_ast: 9a2a017cd8014367a8f6bdd786bf1b7cdfa937d2565da17c81fb24183676396b
->>>>>>> 0e96bf8d
+    type_inferenced_ast: 9a2a017cd8014367a8f6bdd786bf1b7cdfa937d2565da17c81fb24183676396b