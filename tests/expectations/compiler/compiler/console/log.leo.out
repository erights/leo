---
namespace: Compile
expectation: Pass
outputs:
  - circuit:
      num_public_variables: 0
      num_private_variables: 2
      num_constraints: 2
      at: 401937c524c61a28b4fab76d7a1f85bb628850012af62362a0922610372faf92
      bt: cdf9a9cee4f2edf55111a95ae60bde9801080f6bde638a5c79273a39a2f9f7f5
      ct: 643d5437104296e21d906ecb15b2c96ad278f20cfc4af53b12bb6069bd853726
    ir:
      - "decl f0: <0>"
      - "  store &v1, ((v0), (), (), ())"
      - "  log INFO, \"hello world\""
      - "  eq &v3, v2, true"
      - "  retn v3"
      - "decl f1: <4>"
      - "  retn [false, false, false, false, false, false, false, false, false, false, false, false, false, false, false, false, false, false, false, false, false, false, false, false, false, false, false, false, false, false, false, false, false, false, false, false, false, false, false, false, false, false, false, false, false, false, false, false, false, false, false, false, false, false, false, false, false, false, false, false, false, false, false, false, false, false, false, false, false, false, false, false, false, false, false, false, false, false, false, false, false, false, false, false, false, false, false, false, false, false, false, false, false, false, false, false, false, false, false, false, false, false, false, false, false, false, false, false, false, false, false, false, false, false, false, false, false, false, false, false, false, false, false, false, false, false, false, false, false, false, false, false, false, false, false, false, false, false, false, false, false, false, false, false, false, false, false, false, false, false, false, false, false, false, false, false, false, false, false, false, false, false, false, false, false, false, false, false, false, false, false, false, false, false, false, false, false, false, false, false, false, false, false, false, false, false, false, false, false, false, false, false, false, false, false, false, false, false, false, false, false, false, false, false, false, false, false, false, false, false, false, false, false, false, false, false, false, false, false, false, false, false, false, false, false, false, false, false, false, false, false, false, false, false, false, false, false, false, false, false, false, false, false, false, false, false, false, false, false, false, false, false, false, false, false, false]"
      - "decl f2: <5>"
      - "  retn aleo1qnr4dkkvkgfqph0vzc3y6z2eu975wnpz2925ntjccd5cfqxtyu8sta57j8"
      - "decl f3: <6>"
      - "  retn [0, 0, 0, 0, 0, 0, 0, 0, 0, 0, 0, 0, 0, 0, 0, 0, 0, 0, 0, 0, 0, 0, 0, 0, 0, 0, 0, 0, 0, 0, 0, 0]"
      - "decl f4: <7>"
      - "  retn aleo1qnr4dkkvkgfqph0vzc3y6z2eu975wnpz2925ntjccd5cfqxtyu8sta57j8"
      - "decl f5: <8>"
      - "  retn [false, false, false, false, false, false, false, false, false, false, false, false, false, false, false, false, false, false, false, false, false, false, false, false, false, false, false, false, false, false, false, false, false, false, false, false, false, false, false, false, false, false, false, false, false, false, false, false, false, false, false, false, false, false, false, false, false, false, false, false, false, false, false, false, false, false, false, false, false, false, false, false, false, false, false, false, false, false, false, false, false, false, false, false, false, false, false, false, false, false, false, false, false, false, false, false, false, false, false, false, false, false, false, false, false, false, false, false, false, false, false, false, false, false, false, false, false, false, false, false, false, false, false, false, false, false, false, false, false, false, false, false, false, false, false, false, false, false, false, false, false, false, false, false, false, false, false, false, false, false, false, false, false, false, false, false, false, false, false, false, false, false, false, false, false, false, false, false, false, false, false, false, false, false, false, false, false, false, false, false, false, false, false, false, false, false, false, false, false, false, false, false, false, false, false, false, false, false, false, false, false, false, false, false, false, false, false, false, false, false, false, false, false, false, false, false, false, false, false, false, false, false, false, false, false, false, false, false, false, false, false, false, false, false, false, false, false, false, false, false, false, false, false, false, false, false, false, false, false, false, false, false, false, false, false, false]"
      - "decl f6: <9>"
      - "  retn aleo1qnr4dkkvkgfqph0vzc3y6z2eu975wnpz2925ntjccd5cfqxtyu8sta57j8"
      - "decl f7: <10>"
      - "  retn [0, 0, 0, 0, 0, 0, 0, 0, 0, 0, 0, 0, 0, 0, 0, 0, 0, 0, 0, 0, 0, 0, 0, 0, 0, 0, 0, 0, 0, 0, 0, 0]"
      - "decl f8: <11>"
      - "  retn aleo1qnr4dkkvkgfqph0vzc3y6z2eu975wnpz2925ntjccd5cfqxtyu8sta57j8"
      - "decl f9: <12>"
      - "  retn 0"
      - "decl f10: <13>"
      - "  retn [false]"
      - "decl f11: <14>"
      - "  retn false"
      - "decl f12: <15>"
      - "  retn [0]"
      - "decl f13: <16>"
      - "  retn false"
      - "decl f14: <17>"
      - "  retn [false]"
      - "decl f15: <18>"
      - "  retn false"
      - "decl f16: <19>"
      - "  retn [0]"
      - "decl f17: <20>"
      - "  retn false"
      - "decl f18: <21>"
      - "  retn [false, false, false, false, false, false, false, false, false, false, false, false, false, false, false, false, false, false, false, false, false, false, false, false, false, false, false, false, false, false, false, false, false, false, false, false, false, false, false, false, false, false, false, false, false, false, false, false, false, false, false, false, false, false, false, false, false, false, false, false, false, false, false, false, false, false, false, false, false, false, false, false, false, false, false, false, false, false, false, false, false, false, false, false, false, false, false, false, false, false, false, false, false, false, false, false, false, false, false, false, false, false, false, false, false, false, false, false, false, false, false, false, false, false, false, false, false, false, false, false, false, false, false, false, false, false, false, false, false, false, false, false, false, false, false, false, false, false, false, false, false, false, false, false, false, false, false, false, false, false, false, false, false, false, false, false, false, false, false, false, false, false, false, false, false, false, false, false, false, false, false, false, false, false, false, false, false, false, false, false, false, false, false, false, false, false, false, false, false, false, false, false, false, false, false, false, false, false, false, false, false, false, false, false, false, false, false, false, false, false, false, false, false, false, false, false, false, false, false, false, false, false, false, false, false, false, false, false, false, false, false, false, false, false, false, false, false, false, false, false, false, false, false, false, false, false, false, false, false, false, false, false, false]"
      - "decl f19: <22>"
      - "  retn 'a'"
      - "decl f20: <23>"
      - "  retn [0, 0, 0, 0, 0, 0, 0, 0, 0, 0, 0, 0, 0, 0, 0, 0, 0, 0, 0, 0, 0, 0, 0, 0, 0, 0, 0, 0, 0, 0, 0, 0]"
      - "decl f21: <24>"
      - "  retn 'a'"
      - "decl f22: <25>"
      - "  retn [false, false, false, false, false, false, false, false, false, false, false, false, false, false, false, false, false, false, false, false, false, false, false, false, false, false, false, false, false, false, false, false, false, false, false, false, false, false, false, false, false, false, false, false, false, false, false, false, false, false, false, false, false, false, false, false, false, false, false, false, false, false, false, false, false, false, false, false, false, false, false, false, false, false, false, false, false, false, false, false, false, false, false, false, false, false, false, false, false, false, false, false, false, false, false, false, false, false, false, false, false, false, false, false, false, false, false, false, false, false, false, false, false, false, false, false, false, false, false, false, false, false, false, false, false, false, false, false, false, false, false, false, false, false, false, false, false, false, false, false, false, false, false, false, false, false, false, false, false, false, false, false, false, false, false, false, false, false, false, false, false, false, false, false, false, false, false, false, false, false, false, false, false, false, false, false, false, false, false, false, false, false, false, false, false, false, false, false, false, false, false, false, false, false, false, false, false, false, false, false, false, false, false, false, false, false, false, false, false, false, false, false, false, false, false, false, false, false, false, false, false, false, false, false, false, false, false, false, false, false, false, false, false, false, false, false, false, false, false, false, false, false, false, false, false, false, false, false, false, false, false, false, false]"
      - "decl f23: <26>"
      - "  retn 'a'"
      - "decl f24: <27>"
      - "  retn [0, 0, 0, 0, 0, 0, 0, 0, 0, 0, 0, 0, 0, 0, 0, 0, 0, 0, 0, 0, 0, 0, 0, 0, 0, 0, 0, 0, 0, 0, 0, 0]"
      - "decl f25: <28>"
      - "  retn 'a'"
      - "decl f26: <29>"
      - "  retn [false, false, false, false, false, false, false, false, false, false, false, false, false, false, false, false, false, false, false, false, false, false, false, false, false, false, false, false, false, false, false, false, false, false, false, false, false, false, false, false, false, false, false, false, false, false, false, false, false, false, false, false, false, false, false, false, false, false, false, false, false, false, false, false, false, false, false, false, false, false, false, false, false, false, false, false, false, false, false, false, false, false, false, false, false, false, false, false, false, false, false, false, false, false, false, false, false, false, false, false, false, false, false, false, false, false, false, false, false, false, false, false, false, false, false, false, false, false, false, false, false, false, false, false, false, false, false, false, false, false, false, false, false, false, false, false, false, false, false, false, false, false, false, false, false, false, false, false, false, false, false, false, false, false, false, false, false, false, false, false, false, false, false, false, false, false, false, false, false, false, false, false, false, false, false, false, false, false, false, false, false, false, false, false, false, false, false, false, false, false, false, false, false, false, false, false, false, false, false, false, false, false, false, false, false, false, false, false, false, false, false, false, false, false, false, false, false, false, false, false, false, false, false, false, false, false, false, false, false, false, false, false, false, false, false, false, false, false, false, false, false, false, false, false, false, false, false, false, false, false, false, false, false]"
      - "decl f27: <30>"
      - "  retn []"
      - "decl f28: <31>"
      - "  retn [0, 0, 0, 0, 0, 0, 0, 0, 0, 0, 0, 0, 0, 0, 0, 0, 0, 0, 0, 0, 0, 0, 0, 0, 0, 0, 0, 0, 0, 0, 0, 0]"
      - "decl f29: <32>"
      - "  retn []"
      - "decl f30: <33>"
      - "  retn [false, false, false, false, false, false, false, false, false, false, false, false, false, false, false, false, false, false, false, false, false, false, false, false, false, false, false, false, false, false, false, false, false, false, false, false, false, false, false, false, false, false, false, false, false, false, false, false, false, false, false, false, false, false, false, false, false, false, false, false, false, false, false, false, false, false, false, false, false, false, false, false, false, false, false, false, false, false, false, false, false, false, false, false, false, false, false, false, false, false, false, false, false, false, false, false, false, false, false, false, false, false, false, false, false, false, false, false, false, false, false, false, false, false, false, false, false, false, false, false, false, false, false, false, false, false, false, false, false, false, false, false, false, false, false, false, false, false, false, false, false, false, false, false, false, false, false, false, false, false, false, false, false, false, false, false, false, false, false, false, false, false, false, false, false, false, false, false, false, false, false, false, false, false, false, false, false, false, false, false, false, false, false, false, false, false, false, false, false, false, false, false, false, false, false, false, false, false, false, false, false, false, false, false, false, false, false, false, false, false, false, false, false, false, false, false, false, false, false, false, false, false, false, false, false, false, false, false, false, false, false, false, false, false, false, false, false, false, false, false, false, false, false, false, false, false, false, false, false, false, false, false, false]"
      - "decl f31: <34>"
      - "  retn []"
      - "decl f32: <35>"
      - "  retn [0, 0, 0, 0, 0, 0, 0, 0, 0, 0, 0, 0, 0, 0, 0, 0, 0, 0, 0, 0, 0, 0, 0, 0, 0, 0, 0, 0, 0, 0, 0, 0]"
      - "decl f33: <36>"
      - "  retn []"
      - "decl f34: <37>"
      - "  retn [false, false, false, false, false, false, false, false, false, false, false, false, false, false, false, false, false, false, false, false, false, false, false, false, false, false, false, false, false, false, false, false, false, false, false, false, false, false, false, false, false, false, false, false, false, false, false, false, false, false, false, false, false, false, false, false, false, false, false, false, false, false, false, false, false, false, false, false, false, false, false, false, false, false, false, false, false, false, false, false, false, false, false, false, false, false, false, false, false, false, false, false, false, false, false, false, false, false, false, false, false, false, false, false, false, false, false, false, false, false, false, false, false, false, false, false, false, false, false, false, false, false, false, false, false, false, false, false, false, false, false, false, false, false, false, false, false, false, false, false, false, false, false, false, false, false, false, false, false, false, false, false, false, false, false, false, false, false, false, false, false, false, false, false, false, false, false, false, false, false, false, false, false, false, false, false, false, false, false, false, false, false, false, false, false, false, false, false, false, false, false, false, false, false, false, false, false, false, false, false, false, false, false, false, false, false, false, false, false, false, false, false, false, false, false, false, false, false, false, false, false, false, false, false, false, false, false, false, false, false, false, false, false, false, false, false, false, false, false, false, false, false, false, false, false, false, false, false, false, false, false, false, false, false, false, false, false, false, false, false, false, false, false, false, false, false, false, false, false, false, false, false, false, false, false, false, false, false, false, false, false, false, false, false, false, false, false, false, false, false, false, false, false, false, false, false, false, false, false, false, false, false, false, false, false, false, false, false, false, false, false, false, false, false, false, false, false, false, false, false, false, false, false, false, false, false, false, false, false, false, false, false, false, false, false, false, false, false, false, false, false, false, false, false, false, false, false, false, false, false, false, false, false, false, false, false, false, false, false, false, false, false, false, false, false, false, false, false, false, false, false, false, false, false, false, false, false, false, false, false, false, false, false, false, false, false, false, false, false, false, false, false, false, false, false, false, false, false, false, false, false, false, false, false, false, false, false, false, false, false, false, false, false, false, false, false, false, false, false, false, false, false, false, false, false, false, false, false, false, false, false, false, false, false, false, false, false, false, false, false, false, false, false, false, false, false, false, false, false, false, false, false, false, false, false, false, false, false, false, false, false, false, false, false, false, false, false, false, false, false, false, false, false, false, false, false, false, false, false, false, false, false, false, false, false, false, false, false, false, false, false, false, false, false, false, false, false, false, false, false, false, false, false, false, false, false]"
      - "decl f35: <38>"
      - "  retn []group"
      - "decl f36: <39>"
      - "  retn [0, 0, 0, 0, 0, 0, 0, 0, 0, 0, 0, 0, 0, 0, 0, 0, 0, 0, 0, 0, 0, 0, 0, 0, 0, 0, 0, 0, 0, 0, 0, 0, 0, 0, 0, 0, 0, 0, 0, 0, 0, 0, 0, 0, 0, 0, 0, 0, 0, 0, 0, 0, 0, 0, 0, 0, 0, 0, 0, 0, 0, 0, 0, 0]"
      - "decl f37: <40>"
      - "  retn []group"
      - "decl f38: <41>"
      - "  retn [false, false, false, false, false, false, false, false, false, false, false, false, false, false, false, false, false, false, false, false, false, false, false, false, false, false, false, false, false, false, false, false, false, false, false, false, false, false, false, false, false, false, false, false, false, false, false, false, false, false, false, false, false, false, false, false, false, false, false, false, false, false, false, false, false, false, false, false, false, false, false, false, false, false, false, false, false, false, false, false, false, false, false, false, false, false, false, false, false, false, false, false, false, false, false, false, false, false, false, false, false, false, false, false, false, false, false, false, false, false, false, false, false, false, false, false, false, false, false, false, false, false, false, false, false, false, false, false, false, false, false, false, false, false, false, false, false, false, false, false, false, false, false, false, false, false, false, false, false, false, false, false, false, false, false, false, false, false, false, false, false, false, false, false, false, false, false, false, false, false, false, false, false, false, false, false, false, false, false, false, false, false, false, false, false, false, false, false, false, false, false, false, false, false, false, false, false, false, false, false, false, false, false, false, false, false, false, false, false, false, false, false, false, false, false, false, false, false, false, false, false, false, false, false, false, false, false, false, false, false, false, false, false, false, false, false, false, false, false, false, false, false, false, false, false, false, false, false, false, false, false, false, false, false, false, false, false, false, false, false, false, false, false, false, false, false, false, false, false, false, false, false, false, false, false, false, false, false, false, false, false, false, false, false, false, false, false, false, false, false, false, false, false, false, false, false, false, false, false, false, false, false, false, false, false, false, false, false, false, false, false, false, false, false, false, false, false, false, false, false, false, false, false, false, false, false, false, false, false, false, false, false, false, false, false, false, false, false, false, false, false, false, false, false, false, false, false, false, false, false, false, false, false, false, false, false, false, false, false, false, false, false, false, false, false, false, false, false, false, false, false, false, false, false, false, false, false, false, false, false, false, false, false, false, false, false, false, false, false, false, false, false, false, false, false, false, false, false, false, false, false, false, false, false, false, false, false, false, false, false, false, false, false, false, false, false, false, false, false, false, false, false, false, false, false, false, false, false, false, false, false, false, false, false, false, false, false, false, false, false, false, false, false, false, false, false, false, false, false, false, false, false, false, false, false, false, false, false, false, false, false, false, false, false, false, false, false, false, false, false, false, false, false, false, false, false, false, false, false, false, false, false, false, false, false, false, false, false, false, false, false, false, false, false, false, false, false, false, false, false, false, false, false, false, false, false]"
      - "decl f39: <42>"
      - "  retn []group"
      - "decl f40: <43>"
      - "  retn [0, 0, 0, 0, 0, 0, 0, 0, 0, 0, 0, 0, 0, 0, 0, 0, 0, 0, 0, 0, 0, 0, 0, 0, 0, 0, 0, 0, 0, 0, 0, 0, 0, 0, 0, 0, 0, 0, 0, 0, 0, 0, 0, 0, 0, 0, 0, 0, 0, 0, 0, 0, 0, 0, 0, 0, 0, 0, 0, 0, 0, 0, 0, 0]"
      - "decl f41: <44>"
      - "  retn []group"
      - "decl f42: <45>"
      - "  retn [false, false, false, false, false, false, false, false]"
      - "decl f43: <46>"
      - "  retn 0"
      - "decl f44: <47>"
      - "  retn [0]"
      - "decl f45: <48>"
      - "  retn 0"
      - "decl f46: <49>"
      - "  retn [false, false, false, false, false, false, false, false]"
      - "decl f47: <50>"
      - "  retn 0"
      - "decl f48: <51>"
      - "  retn [0]"
      - "decl f49: <52>"
      - "  retn 0"
      - "decl f50: <53>"
      - "  retn [false, false, false, false, false, false, false, false, false, false, false, false, false, false, false, false]"
      - "decl f51: <54>"
      - "  retn 0"
      - "decl f52: <55>"
      - "  retn [0, 0]"
      - "decl f53: <56>"
      - "  retn 0"
      - "decl f54: <57>"
      - "  retn [false, false, false, false, false, false, false, false, false, false, false, false, false, false, false, false]"
      - "decl f55: <58>"
      - "  retn 0"
      - "decl f56: <59>"
      - "  retn [0, 0]"
      - "decl f57: <60>"
      - "  retn 0"
      - "decl f58: <61>"
      - "  retn [false, false, false, false, false, false, false, false, false, false, false, false, false, false, false, false, false, false, false, false, false, false, false, false, false, false, false, false, false, false, false, false]"
      - "decl f59: <62>"
      - "  retn 0"
      - "decl f60: <63>"
      - "  retn [0, 0, 0, 0]"
      - "decl f61: <64>"
      - "  retn 0"
      - "decl f62: <65>"
      - "  retn [false, false, false, false, false, false, false, false, false, false, false, false, false, false, false, false, false, false, false, false, false, false, false, false, false, false, false, false, false, false, false, false]"
      - "decl f63: <66>"
      - "  retn 0"
      - "decl f64: <67>"
      - "  retn [0, 0, 0, 0]"
      - "decl f65: <68>"
      - "  retn 0"
      - "decl f66: <69>"
      - "  retn [false, false, false, false, false, false, false, false, false, false, false, false, false, false, false, false, false, false, false, false, false, false, false, false, false, false, false, false, false, false, false, false, false, false, false, false, false, false, false, false, false, false, false, false, false, false, false, false, false, false, false, false, false, false, false, false, false, false, false, false, false, false, false, false]"
      - "decl f67: <70>"
      - "  retn 0"
      - "decl f68: <71>"
      - "  retn [0, 0, 0, 0, 0, 0, 0, 0]"
      - "decl f69: <72>"
      - "  retn 0"
      - "decl f70: <73>"
      - "  retn [false, false, false, false, false, false, false, false, false, false, false, false, false, false, false, false, false, false, false, false, false, false, false, false, false, false, false, false, false, false, false, false, false, false, false, false, false, false, false, false, false, false, false, false, false, false, false, false, false, false, false, false, false, false, false, false, false, false, false, false, false, false, false, false]"
      - "decl f71: <74>"
      - "  retn 0"
      - "decl f72: <75>"
      - "  retn [0, 0, 0, 0, 0, 0, 0, 0]"
      - "decl f73: <76>"
      - "  retn 0"
      - "decl f74: <77>"
      - "  retn [false, false, false, false, false, false, false, false, false, false, false, false, false, false, false, false, false, false, false, false, false, false, false, false, false, false, false, false, false, false, false, false, false, false, false, false, false, false, false, false, false, false, false, false, false, false, false, false, false, false, false, false, false, false, false, false, false, false, false, false, false, false, false, false, false, false, false, false, false, false, false, false, false, false, false, false, false, false, false, false, false, false, false, false, false, false, false, false, false, false, false, false, false, false, false, false, false, false, false, false, false, false, false, false, false, false, false, false, false, false, false, false, false, false, false, false, false, false, false, false, false, false, false, false, false, false, false, false]"
      - "decl f75: <78>"
      - "  retn 0"
      - "decl f76: <79>"
      - "  retn [0, 0, 0, 0, 0, 0, 0, 0, 0, 0, 0, 0, 0, 0, 0, 0]"
      - "decl f77: <80>"
      - "  retn 0"
      - "decl f78: <81>"
      - "  retn [false, false, false, false, false, false, false, false, false, false, false, false, false, false, false, false, false, false, false, false, false, false, false, false, false, false, false, false, false, false, false, false, false, false, false, false, false, false, false, false, false, false, false, false, false, false, false, false, false, false, false, false, false, false, false, false, false, false, false, false, false, false, false, false, false, false, false, false, false, false, false, false, false, false, false, false, false, false, false, false, false, false, false, false, false, false, false, false, false, false, false, false, false, false, false, false, false, false, false, false, false, false, false, false, false, false, false, false, false, false, false, false, false, false, false, false, false, false, false, false, false, false, false, false, false, false, false, false]"
      - "decl f79: <82>"
      - "  retn 0"
      - "decl f80: <83>"
      - "  retn [0, 0, 0, 0, 0, 0, 0, 0, 0, 0, 0, 0, 0, 0, 0, 0]"
      - "decl f81: <84>"
      - "  retn 0"
      - "decl f82: <85>"
      - "  retn [false, false, false, false, false, false, false, false]"
      - "decl f83: <86>"
      - "  retn 0"
      - "decl f84: <87>"
      - "  retn [0]"
      - "decl f85: <88>"
      - "  retn 0"
      - "decl f86: <89>"
      - "  retn [false, false, false, false, false, false, false, false]"
      - "decl f87: <90>"
      - "  retn 0"
      - "decl f88: <91>"
      - "  retn [0]"
      - "decl f89: <92>"
      - "  retn 0"
      - "decl f90: <93>"
      - "  retn [false, false, false, false, false, false, false, false, false, false, false, false, false, false, false, false]"
      - "decl f91: <94>"
      - "  retn 0"
      - "decl f92: <95>"
      - "  retn [0, 0]"
      - "decl f93: <96>"
      - "  retn 0"
      - "decl f94: <97>"
      - "  retn [false, false, false, false, false, false, false, false, false, false, false, false, false, false, false, false]"
      - "decl f95: <98>"
      - "  retn 0"
      - "decl f96: <99>"
      - "  retn [0, 0]"
      - "decl f97: <100>"
      - "  retn 0"
      - "decl f98: <101>"
      - "  retn [false, false, false, false, false, false, false, false, false, false, false, false, false, false, false, false, false, false, false, false, false, false, false, false, false, false, false, false, false, false, false, false]"
      - "decl f99: <102>"
      - "  retn 0"
      - "decl f100: <103>"
      - "  retn [0, 0, 0, 0]"
      - "decl f101: <104>"
      - "  retn 0"
      - "decl f102: <105>"
      - "  retn [false, false, false, false, false, false, false, false, false, false, false, false, false, false, false, false, false, false, false, false, false, false, false, false, false, false, false, false, false, false, false, false]"
      - "decl f103: <106>"
      - "  retn 0"
      - "decl f104: <107>"
      - "  retn [0, 0, 0, 0]"
      - "decl f105: <108>"
      - "  retn 0"
      - "decl f106: <109>"
      - "  retn [false, false, false, false, false, false, false, false, false, false, false, false, false, false, false, false, false, false, false, false, false, false, false, false, false, false, false, false, false, false, false, false, false, false, false, false, false, false, false, false, false, false, false, false, false, false, false, false, false, false, false, false, false, false, false, false, false, false, false, false, false, false, false, false]"
      - "decl f107: <110>"
      - "  retn 0"
      - "decl f108: <111>"
      - "  retn [0, 0, 0, 0, 0, 0, 0, 0]"
      - "decl f109: <112>"
      - "  retn 0"
      - "decl f110: <113>"
      - "  retn [false, false, false, false, false, false, false, false, false, false, false, false, false, false, false, false, false, false, false, false, false, false, false, false, false, false, false, false, false, false, false, false, false, false, false, false, false, false, false, false, false, false, false, false, false, false, false, false, false, false, false, false, false, false, false, false, false, false, false, false, false, false, false, false]"
      - "decl f111: <114>"
      - "  retn 0"
      - "decl f112: <115>"
      - "  retn [0, 0, 0, 0, 0, 0, 0, 0]"
      - "decl f113: <116>"
      - "  retn 0"
      - "decl f114: <117>"
      - "  retn [false, false, false, false, false, false, false, false, false, false, false, false, false, false, false, false, false, false, false, false, false, false, false, false, false, false, false, false, false, false, false, false, false, false, false, false, false, false, false, false, false, false, false, false, false, false, false, false, false, false, false, false, false, false, false, false, false, false, false, false, false, false, false, false, false, false, false, false, false, false, false, false, false, false, false, false, false, false, false, false, false, false, false, false, false, false, false, false, false, false, false, false, false, false, false, false, false, false, false, false, false, false, false, false, false, false, false, false, false, false, false, false, false, false, false, false, false, false, false, false, false, false, false, false, false, false, false, false]"
      - "decl f115: <118>"
      - "  retn 0"
      - "decl f116: <119>"
      - "  retn [0, 0, 0, 0, 0, 0, 0, 0, 0, 0, 0, 0, 0, 0, 0, 0]"
      - "decl f117: <120>"
      - "  retn 0"
      - "decl f118: <121>"
      - "  retn [false, false, false, false, false, false, false, false, false, false, false, false, false, false, false, false, false, false, false, false, false, false, false, false, false, false, false, false, false, false, false, false, false, false, false, false, false, false, false, false, false, false, false, false, false, false, false, false, false, false, false, false, false, false, false, false, false, false, false, false, false, false, false, false, false, false, false, false, false, false, false, false, false, false, false, false, false, false, false, false, false, false, false, false, false, false, false, false, false, false, false, false, false, false, false, false, false, false, false, false, false, false, false, false, false, false, false, false, false, false, false, false, false, false, false, false, false, false, false, false, false, false, false, false, false, false, false, false]"
      - "decl f119: <122>"
      - "  retn 0"
      - "decl f120: <123>"
      - "  retn [0, 0, 0, 0, 0, 0, 0, 0, 0, 0, 0, 0, 0, 0, 0, 0]"
      - "decl f121: <124>"
      - "  retn 0"
      - ""
    output:
      - input_file: input/dummy.in
        output:
          registers:
            r0:
              type: bool
              value: "true"
<<<<<<< HEAD
    initial_ast: 9e324615b49a7e8be3ad75d168d40cb0f8fc0fb41984914c025b93c7deb5bc6d
    imports_resolved_ast: da766f0cd91bdf8f87947f493bf5f10616afe1c743eabdec178cf7b225bf8610
    canonicalized_ast: da766f0cd91bdf8f87947f493bf5f10616afe1c743eabdec178cf7b225bf8610
    type_inferenced_ast: ffb033cc683d13350f734f763f4e78ea6ee17da5d289c048238abc7c270626f0
=======
    initial_ast: 484c442dc72d25a915f0ae2f2586ddd2884abac6b83779a6452837bcd7e1aba5
    imports_resolved_ast: 7fe92ffea9df8d558754cabd140ac19894600d114c2520aef8ee2a81690105dd
    canonicalized_ast: 7fe92ffea9df8d558754cabd140ac19894600d114c2520aef8ee2a81690105dd
    type_inferenced_ast: 9ff48fb688a00baa4f6fa28042150f83c3e4fae05ea4faf2ccd453362f069ab0
>>>>>>> 03f78d56
<|MERGE_RESOLUTION|>--- conflicted
+++ resolved
@@ -265,14 +265,7 @@
             r0:
               type: bool
               value: "true"
-<<<<<<< HEAD
-    initial_ast: 9e324615b49a7e8be3ad75d168d40cb0f8fc0fb41984914c025b93c7deb5bc6d
-    imports_resolved_ast: da766f0cd91bdf8f87947f493bf5f10616afe1c743eabdec178cf7b225bf8610
-    canonicalized_ast: da766f0cd91bdf8f87947f493bf5f10616afe1c743eabdec178cf7b225bf8610
-    type_inferenced_ast: ffb033cc683d13350f734f763f4e78ea6ee17da5d289c048238abc7c270626f0
-=======
-    initial_ast: 484c442dc72d25a915f0ae2f2586ddd2884abac6b83779a6452837bcd7e1aba5
-    imports_resolved_ast: 7fe92ffea9df8d558754cabd140ac19894600d114c2520aef8ee2a81690105dd
-    canonicalized_ast: 7fe92ffea9df8d558754cabd140ac19894600d114c2520aef8ee2a81690105dd
-    type_inferenced_ast: 9ff48fb688a00baa4f6fa28042150f83c3e4fae05ea4faf2ccd453362f069ab0
->>>>>>> 03f78d56
+    initial_ast: dd45ce755b9ab52355b28728b35c425aab79c1f1065c54b8c18c70323724cac0
+    imports_resolved_ast: f7af17fc0faf76ef12e2aa93a6f309b6d6743fbf7a3b3d6d9a0e1da6fc1f9b65
+    canonicalized_ast: f7af17fc0faf76ef12e2aa93a6f309b6d6743fbf7a3b3d6d9a0e1da6fc1f9b65
+    type_inferenced_ast: 0e687a05789992742fb040d0f81fab72b17c4fedf1aa808ef88a8d580ac949e2