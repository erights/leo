--- conflicted
+++ resolved
@@ -4,9 +4,5 @@
 outputs:
   - output:
       - initial_input_ast: no input
-<<<<<<< HEAD
-    initial_ast: fd74afd5b64ad33e1e375b4db7d2f6aac7d8aaeb4406b97a8ccb3364b2129d5a
-=======
-    initial_ast: 010621a8f41db4b8a08bf4ed439eab488abd6cfe4357ca1e651f064c0e354079
->>>>>>> 977e3369
+    initial_ast: 1d5f67161857e1ef3195099a1a04370ddf33dc3eebade9e1a5e0f6266c495a75
     symbol_table: 026430e928e2236167d6587cb1885784f30bbc916f75d3a0f42fa7a3f2c6978b