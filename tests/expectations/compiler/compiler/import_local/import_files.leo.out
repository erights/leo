--- conflicted
+++ resolved
@@ -17,13 +17,7 @@
               type: bool
               value: "true"
     initial_ast: 508c980e9735287b0cbd0c3adcd395280b022aadc454a6997dc939a2b5f7c595
-<<<<<<< HEAD
+    ir: 60f3a3771d3587aa7a415ec4f0b6e05e52513b008eb42b4ad998abbfc0d8ff0d
     imports_resolved_ast: 7bc9de026ca4a1879b7246369dcc0620e2ad6718dad23407f8ef8094b1ad4591
     canonicalized_ast: 9e53c90fcb039ade831908a6dcf2c604076412db3c9b5abecd98cabf2110b49b
-    type_inferenced_ast: 1e79dd5439968c70f0580cd6aa1a31361ecd9855af902195c8a999f727843735
-=======
-    ir: 60f3a3771d3587aa7a415ec4f0b6e05e52513b008eb42b4ad998abbfc0d8ff0d
-    imports_resolved_ast: fdcd0a0674af205bc91905fe49b154242be15f78acd3518eebfdefbb42b5e63e
-    canonicalized_ast: fc4e0b9d50e1b756426e0efa5385b9d02a0f69a889bfc86b691b63aace37510f
-    type_inferenced_ast: f9f1d9374687bcd05bf0ed2eb76b39579987cd84b95c0822a6bc867d10712a37
->>>>>>> 3626fbdb
+    type_inferenced_ast: 1e79dd5439968c70f0580cd6aa1a31361ecd9855af902195c8a999f727843735