--- conflicted
+++ resolved
@@ -4,19 +4,11 @@
 outputs:
   - circuit:
       num_public_variables: 0
-      num_private_variables: 4200
-      num_constraints: 4200
-      at: 537769c36c7183e73983f10ec9d5224d8df52c60bd9e9933e27cf6a2d14af8a5
-      bt: c693d2f015efe7a9f7d695c7922db23c9636ec15c6c538f0fd84acf3dfa10baa
-      ct: ed53f8131478a290d66abed016afa6febb0b57fdda3587147682a5a263827645
-    ir:
-      - "decl f0: <0>"
-      - "  store &v16, ((v0), (v1, v2, v3, v4, v5, v6, v7, v8, v9), (v10, v11), (v12, v13, v14, v15))"
-      - "  tget &v17, v16, 2"
-      - "  tget &v18, v17, 1"
-      - "  eq &v19, v18, [0, 0, 0, 0, 0, 0, 0, 0, 0, 0, 0, 0, 0, 0, 0, 0, 0, 0, 0, 0, 0, 0, 0, 0, 0, 0, 0, 0, 0, 0, 0, 0]"
-      - "  retn v19"
-      - ""
+      num_private_variables: 511
+      num_constraints: 511
+      at: bb121a0b56bee9895a337644cf8ece2f09dcf9113cd75c29f9bf26d635ba6d22
+      bt: 4a54bb6ffc0c9de1f8f349449b9071745f3db6985adb9b1d657e8aaa4309cc41
+      ct: a0736e8c8f3bb1c39a147348754e53dfd31fd76a1df9cd9960472841bcc531df
     output:
       - input_file: input/dummy.in
         output:
@@ -24,14 +16,7 @@
             r0:
               type: bool
               value: "true"
-<<<<<<< HEAD
-    initial_ast: 0bb19812775960a7d66b974a827d82085b2c1c7b564ef9325316afc70f691828
-    imports_resolved_ast: 0bb19812775960a7d66b974a827d82085b2c1c7b564ef9325316afc70f691828
-    canonicalized_ast: 0bb19812775960a7d66b974a827d82085b2c1c7b564ef9325316afc70f691828
-    type_inferenced_ast: 2a44d21fefc5950781693f2a976a7421e3ec72c7d2d2153301eff1e0fafab747
-=======
     initial_ast: a155141331da2d7bdaa11ae738d6ca2e1d62d875c872b8b8213184d989cc8baa
     imports_resolved_ast: c8f77df94f0a73413d37ccbca4ff2e588826f3b250c8b27b26bf1ae22357105d
     canonicalized_ast: c8f77df94f0a73413d37ccbca4ff2e588826f3b250c8b27b26bf1ae22357105d
-    type_inferenced_ast: 298cbf170111b15690cd7344caf8fda362fc395677c961d6da9bf209472af981
->>>>>>> 0e96bf8d
+    type_inferenced_ast: 298cbf170111b15690cd7344caf8fda362fc395677c961d6da9bf209472af981