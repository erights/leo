---
namespace: Compile
expectation: Pass
outputs:
  - circuit:
      num_public_variables: 0
      num_private_variables: 1405
      num_constraints: 1406
      at: 759bf784c6b979e37786bbf7273a54541859d05d0748a8ecf2eaa252cc855d5a
      bt: 529f12e12356d79c891fa51ce86bb0ece5ca4d7df129d986215092449bf55731
      ct: 84e0d3225634b8603517b35a5af5458439c0eb84c93f177203b90f23ce6d3f06
    output:
      - input_file: i128.in
        output:
          registers:
            r0:
              type: bool
              value: "true"
    initial_ast: eff46c4a203f558298ecaf901c5468252c9046c826e1f5da6e073e1a5464aa33
<<<<<<< HEAD
    imports_resolved_ast: 773440c9e8bcc930348f1f087f512294030dd1f61d4a8d7558a63d036cd0f2e3
    canonicalized_ast: 773440c9e8bcc930348f1f087f512294030dd1f61d4a8d7558a63d036cd0f2e3
    type_inferenced_ast: 3bd5a4f5227bdfa526a308e168e6532511523341c7ac38d8e37e6649a4654d0f
=======
    ir: b5a2dadbc609033aeb17d3b3b1d924ab13f360b594fc3a808061ff8a452425c6
    imports_resolved_ast: c815a098e0aab5b793a28e2b5d105f3f5f4d762db8ec6d696a5dc6d603a7b14a
    canonicalized_ast: c815a098e0aab5b793a28e2b5d105f3f5f4d762db8ec6d696a5dc6d603a7b14a
    type_inferenced_ast: 27368dbf34a06c39a2fbd1d3f537a5e333e72929e0ddebdcee33ca7732396bee
>>>>>>> 3626fbdb
<|MERGE_RESOLUTION|>--- conflicted
+++ resolved
@@ -17,13 +17,7 @@
               type: bool
               value: "true"
     initial_ast: eff46c4a203f558298ecaf901c5468252c9046c826e1f5da6e073e1a5464aa33
-<<<<<<< HEAD
+    ir: b5a2dadbc609033aeb17d3b3b1d924ab13f360b594fc3a808061ff8a452425c6
     imports_resolved_ast: 773440c9e8bcc930348f1f087f512294030dd1f61d4a8d7558a63d036cd0f2e3
     canonicalized_ast: 773440c9e8bcc930348f1f087f512294030dd1f61d4a8d7558a63d036cd0f2e3
-    type_inferenced_ast: 3bd5a4f5227bdfa526a308e168e6532511523341c7ac38d8e37e6649a4654d0f
-=======
-    ir: b5a2dadbc609033aeb17d3b3b1d924ab13f360b594fc3a808061ff8a452425c6
-    imports_resolved_ast: c815a098e0aab5b793a28e2b5d105f3f5f4d762db8ec6d696a5dc6d603a7b14a
-    canonicalized_ast: c815a098e0aab5b793a28e2b5d105f3f5f4d762db8ec6d696a5dc6d603a7b14a
-    type_inferenced_ast: 27368dbf34a06c39a2fbd1d3f537a5e333e72929e0ddebdcee33ca7732396bee
->>>>>>> 3626fbdb
+    type_inferenced_ast: 3bd5a4f5227bdfa526a308e168e6532511523341c7ac38d8e37e6649a4654d0f