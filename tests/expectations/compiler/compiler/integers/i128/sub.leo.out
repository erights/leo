---
namespace: Compile
expectation: Pass
outputs:
  - circuit:
      num_public_variables: 0
      num_private_variables: 1659
      num_constraints: 1660
      at: d9ee09463556e7d959315486706f95a0b9dae74a1cdf4f63a2a21ab2bfc955dd
      bt: 460ca94fd735be6bc3f9cb574dd5f1155f857fbd58477a2e7c43c2975b40baa3
      ct: be404e2b73a341fe645ea81d16a82f4a1ea85e60c87b136fc1dc47ddde984e9a
    output:
      - input_file: i128.in
        output:
          registers:
            r0:
              type: bool
              value: "true"
    initial_ast: 8be0c4825c30b804feccf7dfc4fdedd38f4c30240f74162112d153189429bf1a
<<<<<<< HEAD
    imports_resolved_ast: f7b02a28e280e27936e49a5908d30d70fa920d689c0277b6c6b795ca4c591f2c
    canonicalized_ast: f7b02a28e280e27936e49a5908d30d70fa920d689c0277b6c6b795ca4c591f2c
    type_inferenced_ast: a8cc406b86d0d39c14b433e3bd2cb6f7501f6f1189c3d38e8a0123cc6610dc67
=======
    ir: ad108d955f5f606940a947e449e63748c6ae97090ab262a5362d981cf2aed671
    imports_resolved_ast: 8da017edd947c9f540fc137082e0f0edc447b50b641a45d3d01276a219733f7d
    canonicalized_ast: 8da017edd947c9f540fc137082e0f0edc447b50b641a45d3d01276a219733f7d
    type_inferenced_ast: 87be36ce14ee284f0bb3eaef75d2ec3754070e1ee9329a78d12dc238849cc9f5
>>>>>>> 3626fbdb
<|MERGE_RESOLUTION|>--- conflicted
+++ resolved
@@ -17,13 +17,7 @@
               type: bool
               value: "true"
     initial_ast: 8be0c4825c30b804feccf7dfc4fdedd38f4c30240f74162112d153189429bf1a
-<<<<<<< HEAD
+    ir: ad108d955f5f606940a947e449e63748c6ae97090ab262a5362d981cf2aed671
     imports_resolved_ast: f7b02a28e280e27936e49a5908d30d70fa920d689c0277b6c6b795ca4c591f2c
     canonicalized_ast: f7b02a28e280e27936e49a5908d30d70fa920d689c0277b6c6b795ca4c591f2c
-    type_inferenced_ast: a8cc406b86d0d39c14b433e3bd2cb6f7501f6f1189c3d38e8a0123cc6610dc67
-=======
-    ir: ad108d955f5f606940a947e449e63748c6ae97090ab262a5362d981cf2aed671
-    imports_resolved_ast: 8da017edd947c9f540fc137082e0f0edc447b50b641a45d3d01276a219733f7d
-    canonicalized_ast: 8da017edd947c9f540fc137082e0f0edc447b50b641a45d3d01276a219733f7d
-    type_inferenced_ast: 87be36ce14ee284f0bb3eaef75d2ec3754070e1ee9329a78d12dc238849cc9f5
->>>>>>> 3626fbdb
+    type_inferenced_ast: a8cc406b86d0d39c14b433e3bd2cb6f7501f6f1189c3d38e8a0123cc6610dc67