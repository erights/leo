---
namespace: Compile
expectation: Pass
outputs:
  - circuit:
      num_public_variables: 0
      num_private_variables: 173
      num_constraints: 174
      at: 875d3dd2c67696c03f7f16220e1132c09d56d4f2a728bcc32199a02168db44fb
      bt: e3c97a039dcbbf7e23d7bebff98c1ee304e034d24354b5b3a11b4780a0f1aaf7
      ct: 6a3f7bfd907fd6f34ebb2d7e796569606a819a25134fbab1b3a9302dada75fa4
    ir:
      - "decl f0: <0>"
      - "  store &v1, ((v0), (), (), ())"
      - "  add &v5, v2, v3"
      - "  eq &v6, v5, v4"
      - "  retn v6"
      - ""
    output:
      - input_file: i16.in
        output:
          registers:
            r0:
              type: bool
              value: "true"
<<<<<<< HEAD
    initial_ast: cf7180057fa14a1a79739fc2c96129fa7d46c9e3fc551afcdb70bd26dc313cc6
    imports_resolved_ast: cf7180057fa14a1a79739fc2c96129fa7d46c9e3fc551afcdb70bd26dc313cc6
    canonicalized_ast: cf7180057fa14a1a79739fc2c96129fa7d46c9e3fc551afcdb70bd26dc313cc6
    type_inferenced_ast: 9e656029e3d4d98ba875c19008d0538b209966d84e6fb10b838b5793a277ef43
=======
    initial_ast: a67c4ea1ac24f9da48cc18159bda3779585be4d0ff2ef7b2e36111c8e30a7095
    imports_resolved_ast: 19220ea131f2afd4c0a6483023a34fb1cd3bedf9372957f07c0743bfd13f35c8
    canonicalized_ast: 19220ea131f2afd4c0a6483023a34fb1cd3bedf9372957f07c0743bfd13f35c8
    type_inferenced_ast: 1ef82a8bb6b6e34d4fe37c6e2772baad545001348e445ac9924e5a8b283f092d
>>>>>>> 0e96bf8d
<|MERGE_RESOLUTION|>--- conflicted
+++ resolved
@@ -4,18 +4,11 @@
 outputs:
   - circuit:
       num_public_variables: 0
-      num_private_variables: 173
-      num_constraints: 174
-      at: 875d3dd2c67696c03f7f16220e1132c09d56d4f2a728bcc32199a02168db44fb
-      bt: e3c97a039dcbbf7e23d7bebff98c1ee304e034d24354b5b3a11b4780a0f1aaf7
-      ct: 6a3f7bfd907fd6f34ebb2d7e796569606a819a25134fbab1b3a9302dada75fa4
-    ir:
-      - "decl f0: <0>"
-      - "  store &v1, ((v0), (), (), ())"
-      - "  add &v5, v2, v3"
-      - "  eq &v6, v5, v4"
-      - "  retn v6"
-      - ""
+      num_private_variables: 172
+      num_constraints: 173
+      at: 6b89cd61c27d609100734788caaf250a61c4e65e8bb53a70cb9a67bd3970d344
+      bt: 3685748e2150def12598827c6d3217b7665ad912fcf517afafed7dd933dd68a2
+      ct: acefb38d2e822ba8454f989fcdcfad22e9c15b0115cebecf3ec7f842412b0812
     output:
       - input_file: i16.in
         output:
@@ -23,14 +16,7 @@
             r0:
               type: bool
               value: "true"
-<<<<<<< HEAD
-    initial_ast: cf7180057fa14a1a79739fc2c96129fa7d46c9e3fc551afcdb70bd26dc313cc6
-    imports_resolved_ast: cf7180057fa14a1a79739fc2c96129fa7d46c9e3fc551afcdb70bd26dc313cc6
-    canonicalized_ast: cf7180057fa14a1a79739fc2c96129fa7d46c9e3fc551afcdb70bd26dc313cc6
-    type_inferenced_ast: 9e656029e3d4d98ba875c19008d0538b209966d84e6fb10b838b5793a277ef43
-=======
     initial_ast: a67c4ea1ac24f9da48cc18159bda3779585be4d0ff2ef7b2e36111c8e30a7095
     imports_resolved_ast: 19220ea131f2afd4c0a6483023a34fb1cd3bedf9372957f07c0743bfd13f35c8
     canonicalized_ast: 19220ea131f2afd4c0a6483023a34fb1cd3bedf9372957f07c0743bfd13f35c8
-    type_inferenced_ast: 1ef82a8bb6b6e34d4fe37c6e2772baad545001348e445ac9924e5a8b283f092d
->>>>>>> 0e96bf8d
+    type_inferenced_ast: 1ef82a8bb6b6e34d4fe37c6e2772baad545001348e445ac9924e5a8b283f092d