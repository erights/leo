---
namespace: Compile
expectation: Pass
outputs:
  - circuit:
      num_public_variables: 0
      num_private_variables: 2
      num_constraints: 2
      at: 401937c524c61a28b4fab76d7a1f85bb628850012af62362a0922610372faf92
      bt: cdf9a9cee4f2edf55111a95ae60bde9801080f6bde638a5c79273a39a2f9f7f5
      ct: 643d5437104296e21d906ecb15b2c96ad278f20cfc4af53b12bb6069bd853726
    output:
      - input_file: "../input/dummy.in"
        output:
          registers:
            r0:
              type: bool
              value: "true"
    initial_ast: 0957b87e25fd63d1c5e7f5f4d4734aa23cce8c64b3a5e3ab05bbe2723d07a7e5
<<<<<<< HEAD
    imports_resolved_ast: 5b2ca4f398dac3f1f69296c1f5f3f7826c5374022915c37c066ec6e957d0e219
    canonicalized_ast: 5b2ca4f398dac3f1f69296c1f5f3f7826c5374022915c37c066ec6e957d0e219
    type_inferenced_ast: 260d5d580c4c7baa6758bb9ca04d2d179ba0097fe752a0427660f2fd3c6a5bb8
=======
    ir: f4e6808d2a84f88d84bda4fb546c62fb39af54f5fc5ba0962c72feb455d4b5b5
    imports_resolved_ast: 4a1d789ecca4cd3fcbcdbd35362cd9c584396351903f539c10e7d949ac3877e5
    canonicalized_ast: 4a1d789ecca4cd3fcbcdbd35362cd9c584396351903f539c10e7d949ac3877e5
    type_inferenced_ast: dbfe0ddd48c4fa97ad6378bfb8d50b2de048cace76726cfc4e5a4ad8c929f7d9
>>>>>>> 3626fbdb
<|MERGE_RESOLUTION|>--- conflicted
+++ resolved
@@ -17,13 +17,7 @@
               type: bool
               value: "true"
     initial_ast: 0957b87e25fd63d1c5e7f5f4d4734aa23cce8c64b3a5e3ab05bbe2723d07a7e5
-<<<<<<< HEAD
+    ir: f4e6808d2a84f88d84bda4fb546c62fb39af54f5fc5ba0962c72feb455d4b5b5
     imports_resolved_ast: 5b2ca4f398dac3f1f69296c1f5f3f7826c5374022915c37c066ec6e957d0e219
     canonicalized_ast: 5b2ca4f398dac3f1f69296c1f5f3f7826c5374022915c37c066ec6e957d0e219
-    type_inferenced_ast: 260d5d580c4c7baa6758bb9ca04d2d179ba0097fe752a0427660f2fd3c6a5bb8
-=======
-    ir: f4e6808d2a84f88d84bda4fb546c62fb39af54f5fc5ba0962c72feb455d4b5b5
-    imports_resolved_ast: 4a1d789ecca4cd3fcbcdbd35362cd9c584396351903f539c10e7d949ac3877e5
-    canonicalized_ast: 4a1d789ecca4cd3fcbcdbd35362cd9c584396351903f539c10e7d949ac3877e5
-    type_inferenced_ast: dbfe0ddd48c4fa97ad6378bfb8d50b2de048cace76726cfc4e5a4ad8c929f7d9
->>>>>>> 3626fbdb
+    type_inferenced_ast: 260d5d580c4c7baa6758bb9ca04d2d179ba0097fe752a0427660f2fd3c6a5bb8