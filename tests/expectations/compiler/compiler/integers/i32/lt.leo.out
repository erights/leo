--- conflicted
+++ resolved
@@ -23,13 +23,7 @@
               type: bool
               value: "true"
     initial_ast: 1a4edf0456666d0b5301385d11db434038cac51b0611b087d5e6903e865b0250
-<<<<<<< HEAD
+    ir: 18bc7a60be2ace255dba59c2c4b8730dfb2af8f71a8c50d6e85091881c64efd9
     imports_resolved_ast: 1710c310037d76bbe83c2e7566ce03b51a5e273403113d54a101e5dc66a66fc3
     canonicalized_ast: 1710c310037d76bbe83c2e7566ce03b51a5e273403113d54a101e5dc66a66fc3
-    type_inferenced_ast: 6713e3f989f8981f180305579521e64c9222530019e5854d6addc0aaded3f71f
-=======
-    ir: 18bc7a60be2ace255dba59c2c4b8730dfb2af8f71a8c50d6e85091881c64efd9
-    imports_resolved_ast: 1abe765363944ed4bd8044bddfe52ba156b8a0975113722b3180592675b5835c
-    canonicalized_ast: 1abe765363944ed4bd8044bddfe52ba156b8a0975113722b3180592675b5835c
-    type_inferenced_ast: 574980ccbdade301bceec74033a720774ef8acfe7cae64b5c2f453f86eecd818
->>>>>>> 3626fbdb
+    type_inferenced_ast: 6713e3f989f8981f180305579521e64c9222530019e5854d6addc0aaded3f71f