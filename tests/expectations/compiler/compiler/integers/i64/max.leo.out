---
namespace: Compile
expectation: Pass
outputs:
  - circuit:
      num_public_variables: 0
      num_private_variables: 2
      num_constraints: 2
      at: 401937c524c61a28b4fab76d7a1f85bb628850012af62362a0922610372faf92
      bt: cdf9a9cee4f2edf55111a95ae60bde9801080f6bde638a5c79273a39a2f9f7f5
      ct: 643d5437104296e21d906ecb15b2c96ad278f20cfc4af53b12bb6069bd853726
    output:
      - input_file: "../input/dummy.in"
        output:
          registers:
            r0:
              type: bool
              value: "true"
    initial_ast: 4aeeda23fc853742656270f312a5da9d7ac990afc2490de7803d167660ac2993
<<<<<<< HEAD
    imports_resolved_ast: 8d2bba02a7ea9a9a0e84bc65d199b261dc38dd5b4e3d9639085bc708f30c56a8
    canonicalized_ast: 8d2bba02a7ea9a9a0e84bc65d199b261dc38dd5b4e3d9639085bc708f30c56a8
    type_inferenced_ast: 70bfe6e60c1b66340bbce1396b5554d3b13af9f4fb7055af0c715e6a46d73e90
=======
    ir: af6c478588854bc5ef2be242dc19f69d0c749d9bae0b43f992467e65e74a4532
    imports_resolved_ast: 631668c7b1c17624c7504dc156d0e88afd9ba0d3658e5e07dcd22df31d0f6fa8
    canonicalized_ast: 631668c7b1c17624c7504dc156d0e88afd9ba0d3658e5e07dcd22df31d0f6fa8
    type_inferenced_ast: 39818449c2942223232dc64d14df13a138c7ac40095367c815ea0a23594b286d
>>>>>>> 3626fbdb
<|MERGE_RESOLUTION|>--- conflicted
+++ resolved
@@ -17,13 +17,7 @@
               type: bool
               value: "true"
     initial_ast: 4aeeda23fc853742656270f312a5da9d7ac990afc2490de7803d167660ac2993
-<<<<<<< HEAD
+    ir: af6c478588854bc5ef2be242dc19f69d0c749d9bae0b43f992467e65e74a4532
     imports_resolved_ast: 8d2bba02a7ea9a9a0e84bc65d199b261dc38dd5b4e3d9639085bc708f30c56a8
     canonicalized_ast: 8d2bba02a7ea9a9a0e84bc65d199b261dc38dd5b4e3d9639085bc708f30c56a8
-    type_inferenced_ast: 70bfe6e60c1b66340bbce1396b5554d3b13af9f4fb7055af0c715e6a46d73e90
-=======
-    ir: af6c478588854bc5ef2be242dc19f69d0c749d9bae0b43f992467e65e74a4532
-    imports_resolved_ast: 631668c7b1c17624c7504dc156d0e88afd9ba0d3658e5e07dcd22df31d0f6fa8
-    canonicalized_ast: 631668c7b1c17624c7504dc156d0e88afd9ba0d3658e5e07dcd22df31d0f6fa8
-    type_inferenced_ast: 39818449c2942223232dc64d14df13a138c7ac40095367c815ea0a23594b286d
->>>>>>> 3626fbdb
+    type_inferenced_ast: 70bfe6e60c1b66340bbce1396b5554d3b13af9f4fb7055af0c715e6a46d73e90