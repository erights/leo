--- conflicted
+++ resolved
@@ -4,18 +4,11 @@
 outputs:
   - circuit:
       num_public_variables: 0
-      num_private_variables: 85
-      num_constraints: 86
-      at: c4ea77a81f516ae7b7bb2ce1067cc97cbeebfcee47c7971108d88347cb44be12
-      bt: 828493cde688420ef192c8b44c536bf36fcb809cb755d5f5142e5fc4171f77bf
-      ct: ba3ddedb3680675dce1c87230401064120f0e761992524f6d7d8dc1ab18f209d
-    ir:
-      - "decl f0: <0>"
-      - "  store &v1, ((v0), (), (), ())"
-      - "  add &v5, v2, v3"
-      - "  eq &v6, v5, v4"
-      - "  retn v6"
-      - ""
+      num_private_variables: 84
+      num_constraints: 85
+      at: 5d1a78f3ac820a4873a0602f69d7efb764135c6df25bfc4c182daee12402a595
+      bt: 85916f4efb04caeb618ad35bc96528d6aeffd742b574cb93ed22ffcd46c87751
+      ct: 846591a223fd860defb812adf90d4d103f16e168465e64986ac960819b4fae52
     output:
       - input_file: i8.in
         output:
@@ -23,14 +16,7 @@
             r0:
               type: bool
               value: "true"
-<<<<<<< HEAD
-    initial_ast: c9da4c3943afeb7e0d9071ee2a1dc7cbdacdac0d86fcffe69dac49b9a9da7ed1
-    imports_resolved_ast: c9da4c3943afeb7e0d9071ee2a1dc7cbdacdac0d86fcffe69dac49b9a9da7ed1
-    canonicalized_ast: c9da4c3943afeb7e0d9071ee2a1dc7cbdacdac0d86fcffe69dac49b9a9da7ed1
-    type_inferenced_ast: 30ec738c14536d02b4b5cae499b7c82eb8cdf27d3e0faea586a75967364beed3
-=======
     initial_ast: 7507e4dd7081d148a851507da3d728d435ef2919517e01732a06014e32769efd
     imports_resolved_ast: 113b10c223e2ff7b2a9c38276485d283eedc7d918cc04b9282f639ad8ce2e548
     canonicalized_ast: 113b10c223e2ff7b2a9c38276485d283eedc7d918cc04b9282f639ad8ce2e548
-    type_inferenced_ast: 3bd280a957f719027a0d6b171ce802ff6c75cb5865df27c7fcc4dbc70b458680
->>>>>>> 0e96bf8d
+    type_inferenced_ast: 3bd280a957f719027a0d6b171ce802ff6c75cb5865df27c7fcc4dbc70b458680