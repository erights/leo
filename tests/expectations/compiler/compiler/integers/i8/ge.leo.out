--- conflicted
+++ resolved
@@ -269,14 +269,7 @@
             r0:
               type: bool
               value: "true"
-<<<<<<< HEAD
-    initial_ast: c63f57909ffa77e1590afe85204969247bf84be8949abcfea8a0a7f0d7faaa87
-    imports_resolved_ast: 21faf9c15852915488ccff5dc995b1d8977a333d270bfc75e98bcc00003ef892
-    canonicalized_ast: 21faf9c15852915488ccff5dc995b1d8977a333d270bfc75e98bcc00003ef892
-    type_inferenced_ast: 47561caa14190213fc29b86f17cba89ffcd9f6c58bcf2ae53593c6b3f8e215f3
-=======
-    initial_ast: ec4cc65fef3d1ddaeed16ba56c8e1050934dd96911897650bcb459ef29957d68
-    imports_resolved_ast: d7f22a8b9ae00d7341791d5b842cd8c19408534c9abb15ff69e5c13a6b6bb4b5
-    canonicalized_ast: d7f22a8b9ae00d7341791d5b842cd8c19408534c9abb15ff69e5c13a6b6bb4b5
-    type_inferenced_ast: ef5353e58669d9c238bd75973eb4a0817c30ed7b474deef014e4e0747c2db4dd
->>>>>>> d621ee72
+    initial_ast: c17468de2cdfd326521bf5b9684bce3e8e2cdb81d940eb16462e2bc4aa0bdbab
+    imports_resolved_ast: 75271cfe6ca065cd53785cf195f9cad98bdfa7c945316cb0fded31ff744c67e9
+    canonicalized_ast: 75271cfe6ca065cd53785cf195f9cad98bdfa7c945316cb0fded31ff744c67e9
+    type_inferenced_ast: 40f82811fae9d94b699deac250cf4b6d20b53fd4d853841a409b14c98c7f7e0d