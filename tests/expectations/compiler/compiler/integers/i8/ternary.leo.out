---
namespace: Compile
expectation: Pass
outputs:
  - circuit:
      num_public_variables: 0
      num_private_variables: 57
      num_constraints: 65
      at: 6ca5aa1c2420257add5d19eb6cbc36311e0d0f3011eaca9021b46a8b52bfdcf6
      bt: a416bc7062f5efde10b1ca7a5b0491ac0d8048b1c155fdbc8975123411a4012e
      ct: ca55aa8b9463d0f1a785b07dba9a4d0d2896531b1e8a66ce467bbfeb8e94ccf1
    ir:
      - "decl f0: <0>"
      - "  store &v1, ((v0), (), (), ())"
      - "  pick &v6, v2, v3, v4"
      - "  store &v7, v6"
      - "  eq &v8, v7, v5"
      - "  retn v8"
      - "decl f1: <9>"
      - "  retn [false, false, false, false, false, false, false, false, false, false, false, false, false, false, false, false, false, false, false, false, false, false, false, false, false, false, false, false, false, false, false, false, false, false, false, false, false, false, false, false, false, false, false, false, false, false, false, false, false, false, false, false, false, false, false, false, false, false, false, false, false, false, false, false, false, false, false, false, false, false, false, false, false, false, false, false, false, false, false, false, false, false, false, false, false, false, false, false, false, false, false, false, false, false, false, false, false, false, false, false, false, false, false, false, false, false, false, false, false, false, false, false, false, false, false, false, false, false, false, false, false, false, false, false, false, false, false, false, false, false, false, false, false, false, false, false, false, false, false, false, false, false, false, false, false, false, false, false, false, false, false, false, false, false, false, false, false, false, false, false, false, false, false, false, false, false, false, false, false, false, false, false, false, false, false, false, false, false, false, false, false, false, false, false, false, false, false, false, false, false, false, false, false, false, false, false, false, false, false, false, false, false, false, false, false, false, false, false, false, false, false, false, false, false, false, false, false, false, false, false, false, false, false, false, false, false, false, false, false, false, false, false, false, false, false, false, false, false, false, false, false, false, false, false, false, false, false, false, false, false, false, false, false, false, false, false]"
      - "decl f2: <10>"
      - "  retn aleo1qnr4dkkvkgfqph0vzc3y6z2eu975wnpz2925ntjccd5cfqxtyu8sta57j8"
      - "decl f3: <11>"
      - "  retn [0, 0, 0, 0, 0, 0, 0, 0, 0, 0, 0, 0, 0, 0, 0, 0, 0, 0, 0, 0, 0, 0, 0, 0, 0, 0, 0, 0, 0, 0, 0, 0]"
      - "decl f4: <12>"
      - "  retn aleo1qnr4dkkvkgfqph0vzc3y6z2eu975wnpz2925ntjccd5cfqxtyu8sta57j8"
      - "decl f5: <13>"
      - "  retn [false, false, false, false, false, false, false, false, false, false, false, false, false, false, false, false, false, false, false, false, false, false, false, false, false, false, false, false, false, false, false, false, false, false, false, false, false, false, false, false, false, false, false, false, false, false, false, false, false, false, false, false, false, false, false, false, false, false, false, false, false, false, false, false, false, false, false, false, false, false, false, false, false, false, false, false, false, false, false, false, false, false, false, false, false, false, false, false, false, false, false, false, false, false, false, false, false, false, false, false, false, false, false, false, false, false, false, false, false, false, false, false, false, false, false, false, false, false, false, false, false, false, false, false, false, false, false, false, false, false, false, false, false, false, false, false, false, false, false, false, false, false, false, false, false, false, false, false, false, false, false, false, false, false, false, false, false, false, false, false, false, false, false, false, false, false, false, false, false, false, false, false, false, false, false, false, false, false, false, false, false, false, false, false, false, false, false, false, false, false, false, false, false, false, false, false, false, false, false, false, false, false, false, false, false, false, false, false, false, false, false, false, false, false, false, false, false, false, false, false, false, false, false, false, false, false, false, false, false, false, false, false, false, false, false, false, false, false, false, false, false, false, false, false, false, false, false, false, false, false, false, false, false, false, false, false]"
      - "decl f6: <14>"
      - "  retn aleo1qnr4dkkvkgfqph0vzc3y6z2eu975wnpz2925ntjccd5cfqxtyu8sta57j8"
      - "decl f7: <15>"
      - "  retn [0, 0, 0, 0, 0, 0, 0, 0, 0, 0, 0, 0, 0, 0, 0, 0, 0, 0, 0, 0, 0, 0, 0, 0, 0, 0, 0, 0, 0, 0, 0, 0]"
      - "decl f8: <16>"
      - "  retn aleo1qnr4dkkvkgfqph0vzc3y6z2eu975wnpz2925ntjccd5cfqxtyu8sta57j8"
      - "decl f9: <17>"
      - "  retn 0"
      - "decl f10: <18>"
      - "  retn [false]"
      - "decl f11: <19>"
      - "  retn false"
      - "decl f12: <20>"
      - "  retn [0]"
      - "decl f13: <21>"
      - "  retn false"
      - "decl f14: <22>"
      - "  retn [false]"
      - "decl f15: <23>"
      - "  retn false"
      - "decl f16: <24>"
      - "  retn [0]"
      - "decl f17: <25>"
      - "  retn false"
      - "decl f18: <26>"
      - "  retn [false, false, false, false, false, false, false, false, false, false, false, false, false, false, false, false, false, false, false, false, false, false, false, false, false, false, false, false, false, false, false, false, false, false, false, false, false, false, false, false, false, false, false, false, false, false, false, false, false, false, false, false, false, false, false, false, false, false, false, false, false, false, false, false, false, false, false, false, false, false, false, false, false, false, false, false, false, false, false, false, false, false, false, false, false, false, false, false, false, false, false, false, false, false, false, false, false, false, false, false, false, false, false, false, false, false, false, false, false, false, false, false, false, false, false, false, false, false, false, false, false, false, false, false, false, false, false, false, false, false, false, false, false, false, false, false, false, false, false, false, false, false, false, false, false, false, false, false, false, false, false, false, false, false, false, false, false, false, false, false, false, false, false, false, false, false, false, false, false, false, false, false, false, false, false, false, false, false, false, false, false, false, false, false, false, false, false, false, false, false, false, false, false, false, false, false, false, false, false, false, false, false, false, false, false, false, false, false, false, false, false, false, false, false, false, false, false, false, false, false, false, false, false, false, false, false, false, false, false, false, false, false, false, false, false, false, false, false, false, false, false, false, false, false, false, false, false, false, false, false, false, false, false]"
      - "decl f19: <27>"
      - "  retn 'a'"
      - "decl f20: <28>"
      - "  retn [0, 0, 0, 0, 0, 0, 0, 0, 0, 0, 0, 0, 0, 0, 0, 0, 0, 0, 0, 0, 0, 0, 0, 0, 0, 0, 0, 0, 0, 0, 0, 0]"
      - "decl f21: <29>"
      - "  retn 'a'"
      - "decl f22: <30>"
      - "  retn [false, false, false, false, false, false, false, false, false, false, false, false, false, false, false, false, false, false, false, false, false, false, false, false, false, false, false, false, false, false, false, false, false, false, false, false, false, false, false, false, false, false, false, false, false, false, false, false, false, false, false, false, false, false, false, false, false, false, false, false, false, false, false, false, false, false, false, false, false, false, false, false, false, false, false, false, false, false, false, false, false, false, false, false, false, false, false, false, false, false, false, false, false, false, false, false, false, false, false, false, false, false, false, false, false, false, false, false, false, false, false, false, false, false, false, false, false, false, false, false, false, false, false, false, false, false, false, false, false, false, false, false, false, false, false, false, false, false, false, false, false, false, false, false, false, false, false, false, false, false, false, false, false, false, false, false, false, false, false, false, false, false, false, false, false, false, false, false, false, false, false, false, false, false, false, false, false, false, false, false, false, false, false, false, false, false, false, false, false, false, false, false, false, false, false, false, false, false, false, false, false, false, false, false, false, false, false, false, false, false, false, false, false, false, false, false, false, false, false, false, false, false, false, false, false, false, false, false, false, false, false, false, false, false, false, false, false, false, false, false, false, false, false, false, false, false, false, false, false, false, false, false, false]"
      - "decl f23: <31>"
      - "  retn 'a'"
      - "decl f24: <32>"
      - "  retn [0, 0, 0, 0, 0, 0, 0, 0, 0, 0, 0, 0, 0, 0, 0, 0, 0, 0, 0, 0, 0, 0, 0, 0, 0, 0, 0, 0, 0, 0, 0, 0]"
      - "decl f25: <33>"
      - "  retn 'a'"
      - "decl f26: <34>"
      - "  retn [false, false, false, false, false, false, false, false, false, false, false, false, false, false, false, false, false, false, false, false, false, false, false, false, false, false, false, false, false, false, false, false, false, false, false, false, false, false, false, false, false, false, false, false, false, false, false, false, false, false, false, false, false, false, false, false, false, false, false, false, false, false, false, false, false, false, false, false, false, false, false, false, false, false, false, false, false, false, false, false, false, false, false, false, false, false, false, false, false, false, false, false, false, false, false, false, false, false, false, false, false, false, false, false, false, false, false, false, false, false, false, false, false, false, false, false, false, false, false, false, false, false, false, false, false, false, false, false, false, false, false, false, false, false, false, false, false, false, false, false, false, false, false, false, false, false, false, false, false, false, false, false, false, false, false, false, false, false, false, false, false, false, false, false, false, false, false, false, false, false, false, false, false, false, false, false, false, false, false, false, false, false, false, false, false, false, false, false, false, false, false, false, false, false, false, false, false, false, false, false, false, false, false, false, false, false, false, false, false, false, false, false, false, false, false, false, false, false, false, false, false, false, false, false, false, false, false, false, false, false, false, false, false, false, false, false, false, false, false, false, false, false, false, false, false, false, false, false, false, false, false, false, false]"
      - "decl f27: <35>"
      - "  retn []"
      - "decl f28: <36>"
      - "  retn [0, 0, 0, 0, 0, 0, 0, 0, 0, 0, 0, 0, 0, 0, 0, 0, 0, 0, 0, 0, 0, 0, 0, 0, 0, 0, 0, 0, 0, 0, 0, 0]"
      - "decl f29: <37>"
      - "  retn []"
      - "decl f30: <38>"
      - "  retn [false, false, false, false, false, false, false, false, false, false, false, false, false, false, false, false, false, false, false, false, false, false, false, false, false, false, false, false, false, false, false, false, false, false, false, false, false, false, false, false, false, false, false, false, false, false, false, false, false, false, false, false, false, false, false, false, false, false, false, false, false, false, false, false, false, false, false, false, false, false, false, false, false, false, false, false, false, false, false, false, false, false, false, false, false, false, false, false, false, false, false, false, false, false, false, false, false, false, false, false, false, false, false, false, false, false, false, false, false, false, false, false, false, false, false, false, false, false, false, false, false, false, false, false, false, false, false, false, false, false, false, false, false, false, false, false, false, false, false, false, false, false, false, false, false, false, false, false, false, false, false, false, false, false, false, false, false, false, false, false, false, false, false, false, false, false, false, false, false, false, false, false, false, false, false, false, false, false, false, false, false, false, false, false, false, false, false, false, false, false, false, false, false, false, false, false, false, false, false, false, false, false, false, false, false, false, false, false, false, false, false, false, false, false, false, false, false, false, false, false, false, false, false, false, false, false, false, false, false, false, false, false, false, false, false, false, false, false, false, false, false, false, false, false, false, false, false, false, false, false, false, false, false]"
      - "decl f31: <39>"
      - "  retn []"
      - "decl f32: <40>"
      - "  retn [0, 0, 0, 0, 0, 0, 0, 0, 0, 0, 0, 0, 0, 0, 0, 0, 0, 0, 0, 0, 0, 0, 0, 0, 0, 0, 0, 0, 0, 0, 0, 0]"
      - "decl f33: <41>"
      - "  retn []"
      - "decl f34: <42>"
      - "  retn [false, false, false, false, false, false, false, false, false, false, false, false, false, false, false, false, false, false, false, false, false, false, false, false, false, false, false, false, false, false, false, false, false, false, false, false, false, false, false, false, false, false, false, false, false, false, false, false, false, false, false, false, false, false, false, false, false, false, false, false, false, false, false, false, false, false, false, false, false, false, false, false, false, false, false, false, false, false, false, false, false, false, false, false, false, false, false, false, false, false, false, false, false, false, false, false, false, false, false, false, false, false, false, false, false, false, false, false, false, false, false, false, false, false, false, false, false, false, false, false, false, false, false, false, false, false, false, false, false, false, false, false, false, false, false, false, false, false, false, false, false, false, false, false, false, false, false, false, false, false, false, false, false, false, false, false, false, false, false, false, false, false, false, false, false, false, false, false, false, false, false, false, false, false, false, false, false, false, false, false, false, false, false, false, false, false, false, false, false, false, false, false, false, false, false, false, false, false, false, false, false, false, false, false, false, false, false, false, false, false, false, false, false, false, false, false, false, false, false, false, false, false, false, false, false, false, false, false, false, false, false, false, false, false, false, false, false, false, false, false, false, false, false, false, false, false, false, false, false, false, false, false, false, false, false, false, false, false, false, false, false, false, false, false, false, false, false, false, false, false, false, false, false, false, false, false, false, false, false, false, false, false, false, false, false, false, false, false, false, false, false, false, false, false, false, false, false, false, false, false, false, false, false, false, false, false, false, false, false, false, false, false, false, false, false, false, false, false, false, false, false, false, false, false, false, false, false, false, false, false, false, false, false, false, false, false, false, false, false, false, false, false, false, false, false, false, false, false, false, false, false, false, false, false, false, false, false, false, false, false, false, false, false, false, false, false, false, false, false, false, false, false, false, false, false, false, false, false, false, false, false, false, false, false, false, false, false, false, false, false, false, false, false, false, false, false, false, false, false, false, false, false, false, false, false, false, false, false, false, false, false, false, false, false, false, false, false, false, false, false, false, false, false, false, false, false, false, false, false, false, false, false, false, false, false, false, false, false, false, false, false, false, false, false, false, false, false, false, false, false, false, false, false, false, false, false, false, false, false, false, false, false, false, false, false, false, false, false, false, false, false, false, false, false, false, false, false, false, false, false, false, false, false, false, false, false, false, false, false, false, false, false, false, false, false, false, false, false, false, false, false, false, false, false, false, false]"
      - "decl f35: <43>"
      - "  retn []group"
      - "decl f36: <44>"
      - "  retn [0, 0, 0, 0, 0, 0, 0, 0, 0, 0, 0, 0, 0, 0, 0, 0, 0, 0, 0, 0, 0, 0, 0, 0, 0, 0, 0, 0, 0, 0, 0, 0, 0, 0, 0, 0, 0, 0, 0, 0, 0, 0, 0, 0, 0, 0, 0, 0, 0, 0, 0, 0, 0, 0, 0, 0, 0, 0, 0, 0, 0, 0, 0, 0]"
      - "decl f37: <45>"
      - "  retn []group"
      - "decl f38: <46>"
      - "  retn [false, false, false, false, false, false, false, false, false, false, false, false, false, false, false, false, false, false, false, false, false, false, false, false, false, false, false, false, false, false, false, false, false, false, false, false, false, false, false, false, false, false, false, false, false, false, false, false, false, false, false, false, false, false, false, false, false, false, false, false, false, false, false, false, false, false, false, false, false, false, false, false, false, false, false, false, false, false, false, false, false, false, false, false, false, false, false, false, false, false, false, false, false, false, false, false, false, false, false, false, false, false, false, false, false, false, false, false, false, false, false, false, false, false, false, false, false, false, false, false, false, false, false, false, false, false, false, false, false, false, false, false, false, false, false, false, false, false, false, false, false, false, false, false, false, false, false, false, false, false, false, false, false, false, false, false, false, false, false, false, false, false, false, false, false, false, false, false, false, false, false, false, false, false, false, false, false, false, false, false, false, false, false, false, false, false, false, false, false, false, false, false, false, false, false, false, false, false, false, false, false, false, false, false, false, false, false, false, false, false, false, false, false, false, false, false, false, false, false, false, false, false, false, false, false, false, false, false, false, false, false, false, false, false, false, false, false, false, false, false, false, false, false, false, false, false, false, false, false, false, false, false, false, false, false, false, false, false, false, false, false, false, false, false, false, false, false, false, false, false, false, false, false, false, false, false, false, false, false, false, false, false, false, false, false, false, false, false, false, false, false, false, false, false, false, false, false, false, false, false, false, false, false, false, false, false, false, false, false, false, false, false, false, false, false, false, false, false, false, false, false, false, false, false, false, false, false, false, false, false, false, false, false, false, false, false, false, false, false, false, false, false, false, false, false, false, false, false, false, false, false, false, false, false, false, false, false, false, false, false, false, false, false, false, false, false, false, false, false, false, false, false, false, false, false, false, false, false, false, false, false, false, false, false, false, false, false, false, false, false, false, false, false, false, false, false, false, false, false, false, false, false, false, false, false, false, false, false, false, false, false, false, false, false, false, false, false, false, false, false, false, false, false, false, false, false, false, false, false, false, false, false, false, false, false, false, false, false, false, false, false, false, false, false, false, false, false, false, false, false, false, false, false, false, false, false, false, false, false, false, false, false, false, false, false, false, false, false, false, false, false, false, false, false, false, false, false, false, false, false, false, false, false, false, false, false, false, false, false, false, false, false, false, false, false, false, false, false, false, false, false, false, false, false, false, false]"
      - "decl f39: <47>"
      - "  retn []group"
      - "decl f40: <48>"
      - "  retn [0, 0, 0, 0, 0, 0, 0, 0, 0, 0, 0, 0, 0, 0, 0, 0, 0, 0, 0, 0, 0, 0, 0, 0, 0, 0, 0, 0, 0, 0, 0, 0, 0, 0, 0, 0, 0, 0, 0, 0, 0, 0, 0, 0, 0, 0, 0, 0, 0, 0, 0, 0, 0, 0, 0, 0, 0, 0, 0, 0, 0, 0, 0, 0]"
      - "decl f41: <49>"
      - "  retn []group"
      - "decl f42: <50>"
      - "  retn [false, false, false, false, false, false, false, false]"
      - "decl f43: <51>"
      - "  retn 0"
      - "decl f44: <52>"
      - "  retn [0]"
      - "decl f45: <53>"
      - "  retn 0"
      - "decl f46: <54>"
      - "  retn [false, false, false, false, false, false, false, false]"
      - "decl f47: <55>"
      - "  retn 0"
      - "decl f48: <56>"
      - "  retn [0]"
      - "decl f49: <57>"
      - "  retn 0"
      - "decl f50: <58>"
      - "  retn [false, false, false, false, false, false, false, false, false, false, false, false, false, false, false, false]"
      - "decl f51: <59>"
      - "  retn 0"
      - "decl f52: <60>"
      - "  retn [0, 0]"
      - "decl f53: <61>"
      - "  retn 0"
      - "decl f54: <62>"
      - "  retn [false, false, false, false, false, false, false, false, false, false, false, false, false, false, false, false]"
      - "decl f55: <63>"
      - "  retn 0"
      - "decl f56: <64>"
      - "  retn [0, 0]"
      - "decl f57: <65>"
      - "  retn 0"
      - "decl f58: <66>"
      - "  retn [false, false, false, false, false, false, false, false, false, false, false, false, false, false, false, false, false, false, false, false, false, false, false, false, false, false, false, false, false, false, false, false]"
      - "decl f59: <67>"
      - "  retn 0"
      - "decl f60: <68>"
      - "  retn [0, 0, 0, 0]"
      - "decl f61: <69>"
      - "  retn 0"
      - "decl f62: <70>"
      - "  retn [false, false, false, false, false, false, false, false, false, false, false, false, false, false, false, false, false, false, false, false, false, false, false, false, false, false, false, false, false, false, false, false]"
      - "decl f63: <71>"
      - "  retn 0"
      - "decl f64: <72>"
      - "  retn [0, 0, 0, 0]"
      - "decl f65: <73>"
      - "  retn 0"
      - "decl f66: <74>"
      - "  retn [false, false, false, false, false, false, false, false, false, false, false, false, false, false, false, false, false, false, false, false, false, false, false, false, false, false, false, false, false, false, false, false, false, false, false, false, false, false, false, false, false, false, false, false, false, false, false, false, false, false, false, false, false, false, false, false, false, false, false, false, false, false, false, false]"
      - "decl f67: <75>"
      - "  retn 0"
      - "decl f68: <76>"
      - "  retn [0, 0, 0, 0, 0, 0, 0, 0]"
      - "decl f69: <77>"
      - "  retn 0"
      - "decl f70: <78>"
      - "  retn [false, false, false, false, false, false, false, false, false, false, false, false, false, false, false, false, false, false, false, false, false, false, false, false, false, false, false, false, false, false, false, false, false, false, false, false, false, false, false, false, false, false, false, false, false, false, false, false, false, false, false, false, false, false, false, false, false, false, false, false, false, false, false, false]"
      - "decl f71: <79>"
      - "  retn 0"
      - "decl f72: <80>"
      - "  retn [0, 0, 0, 0, 0, 0, 0, 0]"
      - "decl f73: <81>"
      - "  retn 0"
      - "decl f74: <82>"
      - "  retn [false, false, false, false, false, false, false, false, false, false, false, false, false, false, false, false, false, false, false, false, false, false, false, false, false, false, false, false, false, false, false, false, false, false, false, false, false, false, false, false, false, false, false, false, false, false, false, false, false, false, false, false, false, false, false, false, false, false, false, false, false, false, false, false, false, false, false, false, false, false, false, false, false, false, false, false, false, false, false, false, false, false, false, false, false, false, false, false, false, false, false, false, false, false, false, false, false, false, false, false, false, false, false, false, false, false, false, false, false, false, false, false, false, false, false, false, false, false, false, false, false, false, false, false, false, false, false, false]"
      - "decl f75: <83>"
      - "  retn 0"
      - "decl f76: <84>"
      - "  retn [0, 0, 0, 0, 0, 0, 0, 0, 0, 0, 0, 0, 0, 0, 0, 0]"
      - "decl f77: <85>"
      - "  retn 0"
      - "decl f78: <86>"
      - "  retn [false, false, false, false, false, false, false, false, false, false, false, false, false, false, false, false, false, false, false, false, false, false, false, false, false, false, false, false, false, false, false, false, false, false, false, false, false, false, false, false, false, false, false, false, false, false, false, false, false, false, false, false, false, false, false, false, false, false, false, false, false, false, false, false, false, false, false, false, false, false, false, false, false, false, false, false, false, false, false, false, false, false, false, false, false, false, false, false, false, false, false, false, false, false, false, false, false, false, false, false, false, false, false, false, false, false, false, false, false, false, false, false, false, false, false, false, false, false, false, false, false, false, false, false, false, false, false, false]"
      - "decl f79: <87>"
      - "  retn 0"
      - "decl f80: <88>"
      - "  retn [0, 0, 0, 0, 0, 0, 0, 0, 0, 0, 0, 0, 0, 0, 0, 0]"
      - "decl f81: <89>"
      - "  retn 0"
      - "decl f82: <90>"
      - "  retn [false, false, false, false, false, false, false, false]"
      - "decl f83: <91>"
      - "  retn 0"
      - "decl f84: <92>"
      - "  retn [0]"
      - "decl f85: <93>"
      - "  retn 0"
      - "decl f86: <94>"
      - "  retn [false, false, false, false, false, false, false, false]"
      - "decl f87: <95>"
      - "  retn 0"
      - "decl f88: <96>"
      - "  retn [0]"
      - "decl f89: <97>"
      - "  retn 0"
      - "decl f90: <98>"
      - "  retn [false, false, false, false, false, false, false, false, false, false, false, false, false, false, false, false]"
      - "decl f91: <99>"
      - "  retn 0"
      - "decl f92: <100>"
      - "  retn [0, 0]"
      - "decl f93: <101>"
      - "  retn 0"
      - "decl f94: <102>"
      - "  retn [false, false, false, false, false, false, false, false, false, false, false, false, false, false, false, false]"
      - "decl f95: <103>"
      - "  retn 0"
      - "decl f96: <104>"
      - "  retn [0, 0]"
      - "decl f97: <105>"
      - "  retn 0"
      - "decl f98: <106>"
      - "  retn [false, false, false, false, false, false, false, false, false, false, false, false, false, false, false, false, false, false, false, false, false, false, false, false, false, false, false, false, false, false, false, false]"
      - "decl f99: <107>"
      - "  retn 0"
      - "decl f100: <108>"
      - "  retn [0, 0, 0, 0]"
      - "decl f101: <109>"
      - "  retn 0"
      - "decl f102: <110>"
      - "  retn [false, false, false, false, false, false, false, false, false, false, false, false, false, false, false, false, false, false, false, false, false, false, false, false, false, false, false, false, false, false, false, false]"
      - "decl f103: <111>"
      - "  retn 0"
      - "decl f104: <112>"
      - "  retn [0, 0, 0, 0]"
      - "decl f105: <113>"
      - "  retn 0"
      - "decl f106: <114>"
      - "  retn [false, false, false, false, false, false, false, false, false, false, false, false, false, false, false, false, false, false, false, false, false, false, false, false, false, false, false, false, false, false, false, false, false, false, false, false, false, false, false, false, false, false, false, false, false, false, false, false, false, false, false, false, false, false, false, false, false, false, false, false, false, false, false, false]"
      - "decl f107: <115>"
      - "  retn 0"
      - "decl f108: <116>"
      - "  retn [0, 0, 0, 0, 0, 0, 0, 0]"
      - "decl f109: <117>"
      - "  retn 0"
      - "decl f110: <118>"
      - "  retn [false, false, false, false, false, false, false, false, false, false, false, false, false, false, false, false, false, false, false, false, false, false, false, false, false, false, false, false, false, false, false, false, false, false, false, false, false, false, false, false, false, false, false, false, false, false, false, false, false, false, false, false, false, false, false, false, false, false, false, false, false, false, false, false]"
      - "decl f111: <119>"
      - "  retn 0"
      - "decl f112: <120>"
      - "  retn [0, 0, 0, 0, 0, 0, 0, 0]"
      - "decl f113: <121>"
      - "  retn 0"
      - "decl f114: <122>"
      - "  retn [false, false, false, false, false, false, false, false, false, false, false, false, false, false, false, false, false, false, false, false, false, false, false, false, false, false, false, false, false, false, false, false, false, false, false, false, false, false, false, false, false, false, false, false, false, false, false, false, false, false, false, false, false, false, false, false, false, false, false, false, false, false, false, false, false, false, false, false, false, false, false, false, false, false, false, false, false, false, false, false, false, false, false, false, false, false, false, false, false, false, false, false, false, false, false, false, false, false, false, false, false, false, false, false, false, false, false, false, false, false, false, false, false, false, false, false, false, false, false, false, false, false, false, false, false, false, false, false]"
      - "decl f115: <123>"
      - "  retn 0"
      - "decl f116: <124>"
      - "  retn [0, 0, 0, 0, 0, 0, 0, 0, 0, 0, 0, 0, 0, 0, 0, 0]"
      - "decl f117: <125>"
      - "  retn 0"
      - "decl f118: <126>"
      - "  retn [false, false, false, false, false, false, false, false, false, false, false, false, false, false, false, false, false, false, false, false, false, false, false, false, false, false, false, false, false, false, false, false, false, false, false, false, false, false, false, false, false, false, false, false, false, false, false, false, false, false, false, false, false, false, false, false, false, false, false, false, false, false, false, false, false, false, false, false, false, false, false, false, false, false, false, false, false, false, false, false, false, false, false, false, false, false, false, false, false, false, false, false, false, false, false, false, false, false, false, false, false, false, false, false, false, false, false, false, false, false, false, false, false, false, false, false, false, false, false, false, false, false, false, false, false, false, false, false]"
      - "decl f119: <127>"
      - "  retn 0"
      - "decl f120: <128>"
      - "  retn [0, 0, 0, 0, 0, 0, 0, 0, 0, 0, 0, 0, 0, 0, 0, 0]"
      - "decl f121: <129>"
      - "  retn 0"
      - ""
    output:
      - input_file: i8.in
        output:
          registers:
            r0:
              type: bool
              value: "true"
      - input_file: i8_rev.in
        output:
          registers:
            r0:
              type: bool
              value: "true"
<<<<<<< HEAD
    initial_ast: dc8245dc5b5ecc48a24003a362fe21fb9676a82c19309d91d00dca8437d26abc
    imports_resolved_ast: 98b2fc70831309fc9d1839471637a62fdbef5f1840b77fc4b92bebb9b773512d
    canonicalized_ast: 98b2fc70831309fc9d1839471637a62fdbef5f1840b77fc4b92bebb9b773512d
    type_inferenced_ast: edaffc42641151aa9ea0e7aefa626517b1455c23ae4d3cac586ed3e1652f8a98
=======
    initial_ast: d589e6e59c787b4e68d433209b03ed51f8a0038e140ff5bea4f2bad21593c975
    imports_resolved_ast: aa236dec603770c7917ea9fb52cbb829f1c959e504d41c00fb16a4f874373b68
    canonicalized_ast: aa236dec603770c7917ea9fb52cbb829f1c959e504d41c00fb16a4f874373b68
    type_inferenced_ast: 014c6d91524570fc4a4f4d25f9b1ec7864bb2304581f52e4ad443c7bd9ec3b25
>>>>>>> 03f78d56
<|MERGE_RESOLUTION|>--- conflicted
+++ resolved
@@ -272,14 +272,7 @@
             r0:
               type: bool
               value: "true"
-<<<<<<< HEAD
-    initial_ast: dc8245dc5b5ecc48a24003a362fe21fb9676a82c19309d91d00dca8437d26abc
-    imports_resolved_ast: 98b2fc70831309fc9d1839471637a62fdbef5f1840b77fc4b92bebb9b773512d
-    canonicalized_ast: 98b2fc70831309fc9d1839471637a62fdbef5f1840b77fc4b92bebb9b773512d
-    type_inferenced_ast: edaffc42641151aa9ea0e7aefa626517b1455c23ae4d3cac586ed3e1652f8a98
-=======
-    initial_ast: d589e6e59c787b4e68d433209b03ed51f8a0038e140ff5bea4f2bad21593c975
-    imports_resolved_ast: aa236dec603770c7917ea9fb52cbb829f1c959e504d41c00fb16a4f874373b68
-    canonicalized_ast: aa236dec603770c7917ea9fb52cbb829f1c959e504d41c00fb16a4f874373b68
-    type_inferenced_ast: 014c6d91524570fc4a4f4d25f9b1ec7864bb2304581f52e4ad443c7bd9ec3b25
->>>>>>> 03f78d56
+    initial_ast: ddfbb5b61bea5d50089cc514b868307cf590da18d73c84458b7a370e2bb2fec7
+    imports_resolved_ast: d117012c91f4fad9bed89e9c4223f125e05c9930175fcb302e4341ce63dfd94b
+    canonicalized_ast: d117012c91f4fad9bed89e9c4223f125e05c9930175fcb302e4341ce63dfd94b
+    type_inferenced_ast: bff1f6933ee540471518d11a83f26b077617a2d2927d84fb0abce60d135771b2