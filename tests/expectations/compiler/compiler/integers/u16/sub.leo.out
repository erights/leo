---
namespace: Compile
expectation: Pass
outputs:
  - circuit:
      num_public_variables: 0
      num_private_variables: 97
      num_constraints: 98
      at: b31b02a5133a63f6a8e468126914147a16a24556aa6a771ee895bf340abd4df5
      bt: 9c4355618bf55f2db5518a0e401fefbb75316640e9de5b96d138e9f7ba8730bb
      ct: f0ab13be19994d17b00c72bb5ead4ef5bf3f1ad2784c19f1c0431449bb9fc1bc
    ir:
      - "decl f0: <0>"
      - "  store &v1, ((v0), (), (), ())"
      - "  sub &v5, v2, v3"
      - "  eq &v6, v5, v4"
      - "  retn v6"
      - "decl f1: <7>"
      - "  retn [false, false, false, false, false, false, false, false, false, false, false, false, false, false, false, false, false, false, false, false, false, false, false, false, false, false, false, false, false, false, false, false, false, false, false, false, false, false, false, false, false, false, false, false, false, false, false, false, false, false, false, false, false, false, false, false, false, false, false, false, false, false, false, false, false, false, false, false, false, false, false, false, false, false, false, false, false, false, false, false, false, false, false, false, false, false, false, false, false, false, false, false, false, false, false, false, false, false, false, false, false, false, false, false, false, false, false, false, false, false, false, false, false, false, false, false, false, false, false, false, false, false, false, false, false, false, false, false, false, false, false, false, false, false, false, false, false, false, false, false, false, false, false, false, false, false, false, false, false, false, false, false, false, false, false, false, false, false, false, false, false, false, false, false, false, false, false, false, false, false, false, false, false, false, false, false, false, false, false, false, false, false, false, false, false, false, false, false, false, false, false, false, false, false, false, false, false, false, false, false, false, false, false, false, false, false, false, false, false, false, false, false, false, false, false, false, false, false, false, false, false, false, false, false, false, false, false, false, false, false, false, false, false, false, false, false, false, false, false, false, false, false, false, false, false, false, false, false, false, false, false, false, false, false, false, false]"
      - "decl f2: <8>"
      - "  retn aleo1qnr4dkkvkgfqph0vzc3y6z2eu975wnpz2925ntjccd5cfqxtyu8sta57j8"
      - "decl f3: <9>"
      - "  retn [0, 0, 0, 0, 0, 0, 0, 0, 0, 0, 0, 0, 0, 0, 0, 0, 0, 0, 0, 0, 0, 0, 0, 0, 0, 0, 0, 0, 0, 0, 0, 0]"
      - "decl f4: <10>"
      - "  retn aleo1qnr4dkkvkgfqph0vzc3y6z2eu975wnpz2925ntjccd5cfqxtyu8sta57j8"
      - "decl f5: <11>"
      - "  retn [false, false, false, false, false, false, false, false, false, false, false, false, false, false, false, false, false, false, false, false, false, false, false, false, false, false, false, false, false, false, false, false, false, false, false, false, false, false, false, false, false, false, false, false, false, false, false, false, false, false, false, false, false, false, false, false, false, false, false, false, false, false, false, false, false, false, false, false, false, false, false, false, false, false, false, false, false, false, false, false, false, false, false, false, false, false, false, false, false, false, false, false, false, false, false, false, false, false, false, false, false, false, false, false, false, false, false, false, false, false, false, false, false, false, false, false, false, false, false, false, false, false, false, false, false, false, false, false, false, false, false, false, false, false, false, false, false, false, false, false, false, false, false, false, false, false, false, false, false, false, false, false, false, false, false, false, false, false, false, false, false, false, false, false, false, false, false, false, false, false, false, false, false, false, false, false, false, false, false, false, false, false, false, false, false, false, false, false, false, false, false, false, false, false, false, false, false, false, false, false, false, false, false, false, false, false, false, false, false, false, false, false, false, false, false, false, false, false, false, false, false, false, false, false, false, false, false, false, false, false, false, false, false, false, false, false, false, false, false, false, false, false, false, false, false, false, false, false, false, false, false, false, false, false, false, false]"
      - "decl f6: <12>"
      - "  retn aleo1qnr4dkkvkgfqph0vzc3y6z2eu975wnpz2925ntjccd5cfqxtyu8sta57j8"
      - "decl f7: <13>"
      - "  retn [0, 0, 0, 0, 0, 0, 0, 0, 0, 0, 0, 0, 0, 0, 0, 0, 0, 0, 0, 0, 0, 0, 0, 0, 0, 0, 0, 0, 0, 0, 0, 0]"
      - "decl f8: <14>"
      - "  retn aleo1qnr4dkkvkgfqph0vzc3y6z2eu975wnpz2925ntjccd5cfqxtyu8sta57j8"
      - "decl f9: <15>"
      - "  retn [false]"
      - "decl f10: <16>"
      - "  retn false"
      - "decl f11: <17>"
      - "  retn [0]"
      - "decl f12: <18>"
      - "  retn false"
      - "decl f13: <19>"
      - "  retn [false]"
      - "decl f14: <20>"
      - "  retn false"
      - "decl f15: <21>"
      - "  retn [0]"
      - "decl f16: <22>"
      - "  retn false"
      - "decl f17: <23>"
      - "  retn [false, false, false, false, false, false, false, false, false, false, false, false, false, false, false, false, false, false, false, false, false, false, false, false, false, false, false, false, false, false, false, false, false, false, false, false, false, false, false, false, false, false, false, false, false, false, false, false, false, false, false, false, false, false, false, false, false, false, false, false, false, false, false, false, false, false, false, false, false, false, false, false, false, false, false, false, false, false, false, false, false, false, false, false, false, false, false, false, false, false, false, false, false, false, false, false, false, false, false, false, false, false, false, false, false, false, false, false, false, false, false, false, false, false, false, false, false, false, false, false, false, false, false, false, false, false, false, false, false, false, false, false, false, false, false, false, false, false, false, false, false, false, false, false, false, false, false, false, false, false, false, false, false, false, false, false, false, false, false, false, false, false, false, false, false, false, false, false, false, false, false, false, false, false, false, false, false, false, false, false, false, false, false, false, false, false, false, false, false, false, false, false, false, false, false, false, false, false, false, false, false, false, false, false, false, false, false, false, false, false, false, false, false, false, false, false, false, false, false, false, false, false, false, false, false, false, false, false, false, false, false, false, false, false, false, false, false, false, false, false, false, false, false, false, false, false, false, false, false, false, false, false, false]"
      - "decl f18: <24>"
      - "  retn 'a'"
      - "decl f19: <25>"
      - "  retn [0, 0, 0, 0, 0, 0, 0, 0, 0, 0, 0, 0, 0, 0, 0, 0, 0, 0, 0, 0, 0, 0, 0, 0, 0, 0, 0, 0, 0, 0, 0, 0]"
      - "decl f20: <26>"
      - "  retn 'a'"
      - "decl f21: <27>"
      - "  retn [false, false, false, false, false, false, false, false, false, false, false, false, false, false, false, false, false, false, false, false, false, false, false, false, false, false, false, false, false, false, false, false, false, false, false, false, false, false, false, false, false, false, false, false, false, false, false, false, false, false, false, false, false, false, false, false, false, false, false, false, false, false, false, false, false, false, false, false, false, false, false, false, false, false, false, false, false, false, false, false, false, false, false, false, false, false, false, false, false, false, false, false, false, false, false, false, false, false, false, false, false, false, false, false, false, false, false, false, false, false, false, false, false, false, false, false, false, false, false, false, false, false, false, false, false, false, false, false, false, false, false, false, false, false, false, false, false, false, false, false, false, false, false, false, false, false, false, false, false, false, false, false, false, false, false, false, false, false, false, false, false, false, false, false, false, false, false, false, false, false, false, false, false, false, false, false, false, false, false, false, false, false, false, false, false, false, false, false, false, false, false, false, false, false, false, false, false, false, false, false, false, false, false, false, false, false, false, false, false, false, false, false, false, false, false, false, false, false, false, false, false, false, false, false, false, false, false, false, false, false, false, false, false, false, false, false, false, false, false, false, false, false, false, false, false, false, false, false, false, false, false, false, false]"
      - "decl f22: <28>"
      - "  retn 'a'"
      - "decl f23: <29>"
      - "  retn [0, 0, 0, 0, 0, 0, 0, 0, 0, 0, 0, 0, 0, 0, 0, 0, 0, 0, 0, 0, 0, 0, 0, 0, 0, 0, 0, 0, 0, 0, 0, 0]"
      - "decl f24: <30>"
      - "  retn 'a'"
      - "decl f25: <31>"
      - "  retn [false, false, false, false, false, false, false, false, false, false, false, false, false, false, false, false, false, false, false, false, false, false, false, false, false, false, false, false, false, false, false, false, false, false, false, false, false, false, false, false, false, false, false, false, false, false, false, false, false, false, false, false, false, false, false, false, false, false, false, false, false, false, false, false, false, false, false, false, false, false, false, false, false, false, false, false, false, false, false, false, false, false, false, false, false, false, false, false, false, false, false, false, false, false, false, false, false, false, false, false, false, false, false, false, false, false, false, false, false, false, false, false, false, false, false, false, false, false, false, false, false, false, false, false, false, false, false, false, false, false, false, false, false, false, false, false, false, false, false, false, false, false, false, false, false, false, false, false, false, false, false, false, false, false, false, false, false, false, false, false, false, false, false, false, false, false, false, false, false, false, false, false, false, false, false, false, false, false, false, false, false, false, false, false, false, false, false, false, false, false, false, false, false, false, false, false, false, false, false, false, false, false, false, false, false, false, false, false, false, false, false, false, false, false, false, false, false, false, false, false, false, false, false, false, false, false, false, false, false, false, false, false, false, false, false, false, false, false, false, false, false, false, false, false, false, false, false, false, false, false, false, false, false]"
      - "decl f26: <32>"
      - "  retn []"
      - "decl f27: <33>"
      - "  retn [0, 0, 0, 0, 0, 0, 0, 0, 0, 0, 0, 0, 0, 0, 0, 0, 0, 0, 0, 0, 0, 0, 0, 0, 0, 0, 0, 0, 0, 0, 0, 0]"
      - "decl f28: <34>"
      - "  retn []"
      - "decl f29: <35>"
      - "  retn [false, false, false, false, false, false, false, false, false, false, false, false, false, false, false, false, false, false, false, false, false, false, false, false, false, false, false, false, false, false, false, false, false, false, false, false, false, false, false, false, false, false, false, false, false, false, false, false, false, false, false, false, false, false, false, false, false, false, false, false, false, false, false, false, false, false, false, false, false, false, false, false, false, false, false, false, false, false, false, false, false, false, false, false, false, false, false, false, false, false, false, false, false, false, false, false, false, false, false, false, false, false, false, false, false, false, false, false, false, false, false, false, false, false, false, false, false, false, false, false, false, false, false, false, false, false, false, false, false, false, false, false, false, false, false, false, false, false, false, false, false, false, false, false, false, false, false, false, false, false, false, false, false, false, false, false, false, false, false, false, false, false, false, false, false, false, false, false, false, false, false, false, false, false, false, false, false, false, false, false, false, false, false, false, false, false, false, false, false, false, false, false, false, false, false, false, false, false, false, false, false, false, false, false, false, false, false, false, false, false, false, false, false, false, false, false, false, false, false, false, false, false, false, false, false, false, false, false, false, false, false, false, false, false, false, false, false, false, false, false, false, false, false, false, false, false, false, false, false, false, false, false, false]"
      - "decl f30: <36>"
      - "  retn []"
      - "decl f31: <37>"
      - "  retn [0, 0, 0, 0, 0, 0, 0, 0, 0, 0, 0, 0, 0, 0, 0, 0, 0, 0, 0, 0, 0, 0, 0, 0, 0, 0, 0, 0, 0, 0, 0, 0]"
      - "decl f32: <38>"
      - "  retn []"
      - "decl f33: <39>"
      - "  retn [false, false, false, false, false, false, false, false, false, false, false, false, false, false, false, false, false, false, false, false, false, false, false, false, false, false, false, false, false, false, false, false, false, false, false, false, false, false, false, false, false, false, false, false, false, false, false, false, false, false, false, false, false, false, false, false, false, false, false, false, false, false, false, false, false, false, false, false, false, false, false, false, false, false, false, false, false, false, false, false, false, false, false, false, false, false, false, false, false, false, false, false, false, false, false, false, false, false, false, false, false, false, false, false, false, false, false, false, false, false, false, false, false, false, false, false, false, false, false, false, false, false, false, false, false, false, false, false, false, false, false, false, false, false, false, false, false, false, false, false, false, false, false, false, false, false, false, false, false, false, false, false, false, false, false, false, false, false, false, false, false, false, false, false, false, false, false, false, false, false, false, false, false, false, false, false, false, false, false, false, false, false, false, false, false, false, false, false, false, false, false, false, false, false, false, false, false, false, false, false, false, false, false, false, false, false, false, false, false, false, false, false, false, false, false, false, false, false, false, false, false, false, false, false, false, false, false, false, false, false, false, false, false, false, false, false, false, false, false, false, false, false, false, false, false, false, false, false, false, false, false, false, false, false, false, false, false, false, false, false, false, false, false, false, false, false, false, false, false, false, false, false, false, false, false, false, false, false, false, false, false, false, false, false, false, false, false, false, false, false, false, false, false, false, false, false, false, false, false, false, false, false, false, false, false, false, false, false, false, false, false, false, false, false, false, false, false, false, false, false, false, false, false, false, false, false, false, false, false, false, false, false, false, false, false, false, false, false, false, false, false, false, false, false, false, false, false, false, false, false, false, false, false, false, false, false, false, false, false, false, false, false, false, false, false, false, false, false, false, false, false, false, false, false, false, false, false, false, false, false, false, false, false, false, false, false, false, false, false, false, false, false, false, false, false, false, false, false, false, false, false, false, false, false, false, false, false, false, false, false, false, false, false, false, false, false, false, false, false, false, false, false, false, false, false, false, false, false, false, false, false, false, false, false, false, false, false, false, false, false, false, false, false, false, false, false, false, false, false, false, false, false, false, false, false, false, false, false, false, false, false, false, false, false, false, false, false, false, false, false, false, false, false, false, false, false, false, false, false, false, false, false, false, false, false, false, false, false, false, false, false, false, false, false, false, false, false, false, false, false, false, false, false, false, false, false]"
      - "decl f34: <40>"
      - "  retn []group"
      - "decl f35: <41>"
      - "  retn [0, 0, 0, 0, 0, 0, 0, 0, 0, 0, 0, 0, 0, 0, 0, 0, 0, 0, 0, 0, 0, 0, 0, 0, 0, 0, 0, 0, 0, 0, 0, 0, 0, 0, 0, 0, 0, 0, 0, 0, 0, 0, 0, 0, 0, 0, 0, 0, 0, 0, 0, 0, 0, 0, 0, 0, 0, 0, 0, 0, 0, 0, 0, 0]"
      - "decl f36: <42>"
      - "  retn []group"
      - "decl f37: <43>"
      - "  retn [false, false, false, false, false, false, false, false, false, false, false, false, false, false, false, false, false, false, false, false, false, false, false, false, false, false, false, false, false, false, false, false, false, false, false, false, false, false, false, false, false, false, false, false, false, false, false, false, false, false, false, false, false, false, false, false, false, false, false, false, false, false, false, false, false, false, false, false, false, false, false, false, false, false, false, false, false, false, false, false, false, false, false, false, false, false, false, false, false, false, false, false, false, false, false, false, false, false, false, false, false, false, false, false, false, false, false, false, false, false, false, false, false, false, false, false, false, false, false, false, false, false, false, false, false, false, false, false, false, false, false, false, false, false, false, false, false, false, false, false, false, false, false, false, false, false, false, false, false, false, false, false, false, false, false, false, false, false, false, false, false, false, false, false, false, false, false, false, false, false, false, false, false, false, false, false, false, false, false, false, false, false, false, false, false, false, false, false, false, false, false, false, false, false, false, false, false, false, false, false, false, false, false, false, false, false, false, false, false, false, false, false, false, false, false, false, false, false, false, false, false, false, false, false, false, false, false, false, false, false, false, false, false, false, false, false, false, false, false, false, false, false, false, false, false, false, false, false, false, false, false, false, false, false, false, false, false, false, false, false, false, false, false, false, false, false, false, false, false, false, false, false, false, false, false, false, false, false, false, false, false, false, false, false, false, false, false, false, false, false, false, false, false, false, false, false, false, false, false, false, false, false, false, false, false, false, false, false, false, false, false, false, false, false, false, false, false, false, false, false, false, false, false, false, false, false, false, false, false, false, false, false, false, false, false, false, false, false, false, false, false, false, false, false, false, false, false, false, false, false, false, false, false, false, false, false, false, false, false, false, false, false, false, false, false, false, false, false, false, false, false, false, false, false, false, false, false, false, false, false, false, false, false, false, false, false, false, false, false, false, false, false, false, false, false, false, false, false, false, false, false, false, false, false, false, false, false, false, false, false, false, false, false, false, false, false, false, false, false, false, false, false, false, false, false, false, false, false, false, false, false, false, false, false, false, false, false, false, false, false, false, false, false, false, false, false, false, false, false, false, false, false, false, false, false, false, false, false, false, false, false, false, false, false, false, false, false, false, false, false, false, false, false, false, false, false, false, false, false, false, false, false, false, false, false, false, false, false, false, false, false, false, false, false, false, false, false, false, false, false, false, false, false, false, false, false]"
      - "decl f38: <44>"
      - "  retn []group"
      - "decl f39: <45>"
      - "  retn [0, 0, 0, 0, 0, 0, 0, 0, 0, 0, 0, 0, 0, 0, 0, 0, 0, 0, 0, 0, 0, 0, 0, 0, 0, 0, 0, 0, 0, 0, 0, 0, 0, 0, 0, 0, 0, 0, 0, 0, 0, 0, 0, 0, 0, 0, 0, 0, 0, 0, 0, 0, 0, 0, 0, 0, 0, 0, 0, 0, 0, 0, 0, 0]"
      - "decl f40: <46>"
      - "  retn []group"
      - "decl f41: <47>"
      - "  retn [false, false, false, false, false, false, false, false]"
      - "decl f42: <48>"
      - "  retn 0"
      - "decl f43: <49>"
      - "  retn [0]"
      - "decl f44: <50>"
      - "  retn 0"
      - "decl f45: <51>"
      - "  retn [false, false, false, false, false, false, false, false]"
      - "decl f46: <52>"
      - "  retn 0"
      - "decl f47: <53>"
      - "  retn [0]"
      - "decl f48: <54>"
      - "  retn 0"
      - "decl f49: <55>"
      - "  retn [false, false, false, false, false, false, false, false, false, false, false, false, false, false, false, false]"
      - "decl f50: <56>"
      - "  retn 0"
      - "decl f51: <57>"
      - "  retn [0, 0]"
      - "decl f52: <58>"
      - "  retn 0"
      - "decl f53: <59>"
      - "  retn [false, false, false, false, false, false, false, false, false, false, false, false, false, false, false, false]"
      - "decl f54: <60>"
      - "  retn 0"
      - "decl f55: <61>"
      - "  retn [0, 0]"
      - "decl f56: <62>"
      - "  retn 0"
      - "decl f57: <63>"
      - "  retn [false, false, false, false, false, false, false, false, false, false, false, false, false, false, false, false, false, false, false, false, false, false, false, false, false, false, false, false, false, false, false, false]"
      - "decl f58: <64>"
      - "  retn 0"
      - "decl f59: <65>"
      - "  retn [0, 0, 0, 0]"
      - "decl f60: <66>"
      - "  retn 0"
      - "decl f61: <67>"
      - "  retn [false, false, false, false, false, false, false, false, false, false, false, false, false, false, false, false, false, false, false, false, false, false, false, false, false, false, false, false, false, false, false, false]"
      - "decl f62: <68>"
      - "  retn 0"
      - "decl f63: <69>"
      - "  retn [0, 0, 0, 0]"
      - "decl f64: <70>"
      - "  retn 0"
      - "decl f65: <71>"
      - "  retn [false, false, false, false, false, false, false, false, false, false, false, false, false, false, false, false, false, false, false, false, false, false, false, false, false, false, false, false, false, false, false, false, false, false, false, false, false, false, false, false, false, false, false, false, false, false, false, false, false, false, false, false, false, false, false, false, false, false, false, false, false, false, false, false]"
      - "decl f66: <72>"
      - "  retn 0"
      - "decl f67: <73>"
      - "  retn [0, 0, 0, 0, 0, 0, 0, 0]"
      - "decl f68: <74>"
      - "  retn 0"
      - "decl f69: <75>"
      - "  retn [false, false, false, false, false, false, false, false, false, false, false, false, false, false, false, false, false, false, false, false, false, false, false, false, false, false, false, false, false, false, false, false, false, false, false, false, false, false, false, false, false, false, false, false, false, false, false, false, false, false, false, false, false, false, false, false, false, false, false, false, false, false, false, false]"
      - "decl f70: <76>"
      - "  retn 0"
      - "decl f71: <77>"
      - "  retn [0, 0, 0, 0, 0, 0, 0, 0]"
      - "decl f72: <78>"
      - "  retn 0"
      - "decl f73: <79>"
      - "  retn [false, false, false, false, false, false, false, false, false, false, false, false, false, false, false, false, false, false, false, false, false, false, false, false, false, false, false, false, false, false, false, false, false, false, false, false, false, false, false, false, false, false, false, false, false, false, false, false, false, false, false, false, false, false, false, false, false, false, false, false, false, false, false, false, false, false, false, false, false, false, false, false, false, false, false, false, false, false, false, false, false, false, false, false, false, false, false, false, false, false, false, false, false, false, false, false, false, false, false, false, false, false, false, false, false, false, false, false, false, false, false, false, false, false, false, false, false, false, false, false, false, false, false, false, false, false, false, false]"
      - "decl f74: <80>"
      - "  retn 0"
      - "decl f75: <81>"
      - "  retn [0, 0, 0, 0, 0, 0, 0, 0, 0, 0, 0, 0, 0, 0, 0, 0]"
      - "decl f76: <82>"
      - "  retn 0"
      - "decl f77: <83>"
      - "  retn [false, false, false, false, false, false, false, false, false, false, false, false, false, false, false, false, false, false, false, false, false, false, false, false, false, false, false, false, false, false, false, false, false, false, false, false, false, false, false, false, false, false, false, false, false, false, false, false, false, false, false, false, false, false, false, false, false, false, false, false, false, false, false, false, false, false, false, false, false, false, false, false, false, false, false, false, false, false, false, false, false, false, false, false, false, false, false, false, false, false, false, false, false, false, false, false, false, false, false, false, false, false, false, false, false, false, false, false, false, false, false, false, false, false, false, false, false, false, false, false, false, false, false, false, false, false, false, false]"
      - "decl f78: <84>"
      - "  retn 0"
      - "decl f79: <85>"
      - "  retn [0, 0, 0, 0, 0, 0, 0, 0, 0, 0, 0, 0, 0, 0, 0, 0]"
      - "decl f80: <86>"
      - "  retn 0"
      - "decl f81: <87>"
      - "  retn [false, false, false, false, false, false, false, false]"
      - "decl f82: <88>"
      - "  retn 0"
      - "decl f83: <89>"
      - "  retn [0]"
      - "decl f84: <90>"
      - "  retn 0"
      - "decl f85: <91>"
      - "  retn [false, false, false, false, false, false, false, false]"
      - "decl f86: <92>"
      - "  retn 0"
      - "decl f87: <93>"
      - "  retn [0]"
      - "decl f88: <94>"
      - "  retn 0"
      - "decl f89: <95>"
      - "  retn [false, false, false, false, false, false, false, false, false, false, false, false, false, false, false, false]"
      - "decl f90: <96>"
      - "  retn 0"
      - "decl f91: <97>"
      - "  retn [0, 0]"
      - "decl f92: <98>"
      - "  retn 0"
      - "decl f93: <99>"
      - "  retn [false, false, false, false, false, false, false, false, false, false, false, false, false, false, false, false]"
      - "decl f94: <100>"
      - "  retn 0"
      - "decl f95: <101>"
      - "  retn [0, 0]"
      - "decl f96: <102>"
      - "  retn 0"
      - "decl f97: <103>"
      - "  retn [false, false, false, false, false, false, false, false, false, false, false, false, false, false, false, false, false, false, false, false, false, false, false, false, false, false, false, false, false, false, false, false]"
      - "decl f98: <104>"
      - "  retn 0"
      - "decl f99: <105>"
      - "  retn [0, 0, 0, 0]"
      - "decl f100: <106>"
      - "  retn 0"
      - "decl f101: <107>"
      - "  retn [false, false, false, false, false, false, false, false, false, false, false, false, false, false, false, false, false, false, false, false, false, false, false, false, false, false, false, false, false, false, false, false]"
      - "decl f102: <108>"
      - "  retn 0"
      - "decl f103: <109>"
      - "  retn [0, 0, 0, 0]"
      - "decl f104: <110>"
      - "  retn 0"
      - "decl f105: <111>"
      - "  retn [false, false, false, false, false, false, false, false, false, false, false, false, false, false, false, false, false, false, false, false, false, false, false, false, false, false, false, false, false, false, false, false, false, false, false, false, false, false, false, false, false, false, false, false, false, false, false, false, false, false, false, false, false, false, false, false, false, false, false, false, false, false, false, false]"
      - "decl f106: <112>"
      - "  retn 0"
      - "decl f107: <113>"
      - "  retn [0, 0, 0, 0, 0, 0, 0, 0]"
      - "decl f108: <114>"
      - "  retn 0"
      - "decl f109: <115>"
      - "  retn [false, false, false, false, false, false, false, false, false, false, false, false, false, false, false, false, false, false, false, false, false, false, false, false, false, false, false, false, false, false, false, false, false, false, false, false, false, false, false, false, false, false, false, false, false, false, false, false, false, false, false, false, false, false, false, false, false, false, false, false, false, false, false, false]"
      - "decl f110: <116>"
      - "  retn 0"
      - "decl f111: <117>"
      - "  retn [0, 0, 0, 0, 0, 0, 0, 0]"
      - "decl f112: <118>"
      - "  retn 0"
      - "decl f113: <119>"
      - "  retn [false, false, false, false, false, false, false, false, false, false, false, false, false, false, false, false, false, false, false, false, false, false, false, false, false, false, false, false, false, false, false, false, false, false, false, false, false, false, false, false, false, false, false, false, false, false, false, false, false, false, false, false, false, false, false, false, false, false, false, false, false, false, false, false, false, false, false, false, false, false, false, false, false, false, false, false, false, false, false, false, false, false, false, false, false, false, false, false, false, false, false, false, false, false, false, false, false, false, false, false, false, false, false, false, false, false, false, false, false, false, false, false, false, false, false, false, false, false, false, false, false, false, false, false, false, false, false, false]"
      - "decl f114: <120>"
      - "  retn 0"
      - "decl f115: <121>"
      - "  retn [0, 0, 0, 0, 0, 0, 0, 0, 0, 0, 0, 0, 0, 0, 0, 0]"
      - "decl f116: <122>"
      - "  retn 0"
      - "decl f117: <123>"
      - "  retn [false, false, false, false, false, false, false, false, false, false, false, false, false, false, false, false, false, false, false, false, false, false, false, false, false, false, false, false, false, false, false, false, false, false, false, false, false, false, false, false, false, false, false, false, false, false, false, false, false, false, false, false, false, false, false, false, false, false, false, false, false, false, false, false, false, false, false, false, false, false, false, false, false, false, false, false, false, false, false, false, false, false, false, false, false, false, false, false, false, false, false, false, false, false, false, false, false, false, false, false, false, false, false, false, false, false, false, false, false, false, false, false, false, false, false, false, false, false, false, false, false, false, false, false, false, false, false, false]"
      - "decl f118: <124>"
      - "  retn 0"
      - "decl f119: <125>"
      - "  retn [0, 0, 0, 0, 0, 0, 0, 0, 0, 0, 0, 0, 0, 0, 0, 0]"
      - "decl f120: <126>"
      - "  retn 0"
      - ""
    output:
      - input_file: u16_f.in
        output:
          registers:
            r0:
              type: bool
              value: "true"
<<<<<<< HEAD
    initial_ast: e0baf1d7bcb9f221d21972f2959cdc3a055082b6e1f947ab2abc6504ea0a5843
    imports_resolved_ast: 64c32ce157a4d6b8f459d31f00ca5953c8f2c170ddd2c4e186ecebeb6aa91ba3
    canonicalized_ast: 64c32ce157a4d6b8f459d31f00ca5953c8f2c170ddd2c4e186ecebeb6aa91ba3
    type_inferenced_ast: 08ced2264193a8eb9e46b912fabc6847f25bf5a712667679b4857ee5138d27d4
=======
    initial_ast: 776a7d2832cab21acae6c0ce149ca5ac2062252d5a4ed261be196482d3256933
    imports_resolved_ast: 15e73ea4663e6b9f8ab8c930123a739f38ac8c1170043c5d29da23634ee47de2
    canonicalized_ast: 15e73ea4663e6b9f8ab8c930123a739f38ac8c1170043c5d29da23634ee47de2
    type_inferenced_ast: beb185d8ca8a89f6484a2e4e4365e0ddb7a6a39837e0afbde1622d85744eeb98
>>>>>>> d621ee72
<|MERGE_RESOLUTION|>--- conflicted
+++ resolved
@@ -263,14 +263,7 @@
             r0:
               type: bool
               value: "true"
-<<<<<<< HEAD
-    initial_ast: e0baf1d7bcb9f221d21972f2959cdc3a055082b6e1f947ab2abc6504ea0a5843
-    imports_resolved_ast: 64c32ce157a4d6b8f459d31f00ca5953c8f2c170ddd2c4e186ecebeb6aa91ba3
-    canonicalized_ast: 64c32ce157a4d6b8f459d31f00ca5953c8f2c170ddd2c4e186ecebeb6aa91ba3
-    type_inferenced_ast: 08ced2264193a8eb9e46b912fabc6847f25bf5a712667679b4857ee5138d27d4
-=======
-    initial_ast: 776a7d2832cab21acae6c0ce149ca5ac2062252d5a4ed261be196482d3256933
-    imports_resolved_ast: 15e73ea4663e6b9f8ab8c930123a739f38ac8c1170043c5d29da23634ee47de2
-    canonicalized_ast: 15e73ea4663e6b9f8ab8c930123a739f38ac8c1170043c5d29da23634ee47de2
-    type_inferenced_ast: beb185d8ca8a89f6484a2e4e4365e0ddb7a6a39837e0afbde1622d85744eeb98
->>>>>>> d621ee72
+    initial_ast: 4bb2e17b55aadd7ea16be78010c2d9af11fde15d0db317a3a66dfb30995289d6
+    imports_resolved_ast: b83032baca3c79a565f8ddbbc11b986dc2216a94ee47a3caef0184495832c284
+    canonicalized_ast: b83032baca3c79a565f8ddbbc11b986dc2216a94ee47a3caef0184495832c284
+    type_inferenced_ast: 35bb2814c142b9698f544eefe4a3e8ae9335c25481caad751e2bb0d80eed94f1