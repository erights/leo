---
namespace: Compile
expectation: Pass
outputs:
  - circuit:
      num_public_variables: 0
      num_private_variables: 128
      num_constraints: 128
      at: 1684aff6c7a6a1d8883ba639a6edef62ec6063e9846ff82c9076d8710b4a60be
      bt: d04c3ad4eae49e0bb421fca502d30a37d123d335c1808507769ea86627400758
      ct: 117a27020d811a1a0374db3bbfc6075c659bd2c42de5fe52dac52549d16482ab
    output:
      - input_file: u32_g.in
        output:
          registers:
            r0:
              type: bool
              value: "true"
    initial_ast: 5370110e349ca178ecd74f0b12ed2f66da7b55439921eb90553c0b1c0bbc7866
<<<<<<< HEAD
    imports_resolved_ast: dd577a5a6bdbf0c603693f5a706d43093839952276dc28bb7266b15c3718ad54
    canonicalized_ast: dd577a5a6bdbf0c603693f5a706d43093839952276dc28bb7266b15c3718ad54
    type_inferenced_ast: 4d79233c04edd9a7a679c05c567ca1ebc2b9aa2d0ba81f264275d778f6868584
=======
    ir: 9bc2204a3dc723b289bcd2b2b1c94f1fb1da5a1950092dc909736ef08737b7c4
    imports_resolved_ast: 6dfa46c10396c09ad00fdc7de4c91299c2eba305c1aeb9ca98f3f8fb758800c3
    canonicalized_ast: 6dfa46c10396c09ad00fdc7de4c91299c2eba305c1aeb9ca98f3f8fb758800c3
    type_inferenced_ast: 3a9c7052eca3e375bfddf9b4e383f764100a1ddc832c23b8d3ac24230c8709cc
>>>>>>> 3626fbdb
<|MERGE_RESOLUTION|>--- conflicted
+++ resolved
@@ -17,13 +17,7 @@
               type: bool
               value: "true"
     initial_ast: 5370110e349ca178ecd74f0b12ed2f66da7b55439921eb90553c0b1c0bbc7866
-<<<<<<< HEAD
+    ir: 9bc2204a3dc723b289bcd2b2b1c94f1fb1da5a1950092dc909736ef08737b7c4
     imports_resolved_ast: dd577a5a6bdbf0c603693f5a706d43093839952276dc28bb7266b15c3718ad54
     canonicalized_ast: dd577a5a6bdbf0c603693f5a706d43093839952276dc28bb7266b15c3718ad54
-    type_inferenced_ast: 4d79233c04edd9a7a679c05c567ca1ebc2b9aa2d0ba81f264275d778f6868584
-=======
-    ir: 9bc2204a3dc723b289bcd2b2b1c94f1fb1da5a1950092dc909736ef08737b7c4
-    imports_resolved_ast: 6dfa46c10396c09ad00fdc7de4c91299c2eba305c1aeb9ca98f3f8fb758800c3
-    canonicalized_ast: 6dfa46c10396c09ad00fdc7de4c91299c2eba305c1aeb9ca98f3f8fb758800c3
-    type_inferenced_ast: 3a9c7052eca3e375bfddf9b4e383f764100a1ddc832c23b8d3ac24230c8709cc
->>>>>>> 3626fbdb
+    type_inferenced_ast: 4d79233c04edd9a7a679c05c567ca1ebc2b9aa2d0ba81f264275d778f6868584