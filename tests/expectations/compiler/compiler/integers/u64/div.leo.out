---
namespace: Compile
expectation: Pass
outputs:
  - circuit:
      num_public_variables: 0
      num_private_variables: 65917
      num_constraints: 82556
      at: 51424b31a3cdc2535de35fa85b2d348a1902e9af18f408a0f1fa356b50cb27fa
      bt: e435aefac0ec01441f251ffab93ab2bdc383af8181cf7276fd1fde2b4752a861
      ct: e439dd87639de0db5cf5a3ee4c43f6a66a7c31ad0766e16b6a0680c330c8f736
    ir:
      - "decl f0: <0>"
      - "  store &v1, ((v0), (), (), ())"
      - "  div &v5, v2, v3"
      - "  eq &v6, v5, v4"
      - "  retn v6"
      - ""
    output:
      - input_file: u64.in
        output:
          registers:
            r0:
              type: bool
              value: "true"
<<<<<<< HEAD
    initial_ast: cb85892c569f182c768be541943109feb9087c77421a81ae5e8809a14a71dcae
    imports_resolved_ast: cb85892c569f182c768be541943109feb9087c77421a81ae5e8809a14a71dcae
    canonicalized_ast: cb85892c569f182c768be541943109feb9087c77421a81ae5e8809a14a71dcae
    type_inferenced_ast: 3effc671b5565098f5667c0ae0538d2b9ad1d192c6b956d68521c2015995ecd5
=======
    initial_ast: 2fdc5cbc880c5460481529ab25107dd0aca1981e62799cbc2b2493aa09118a48
    imports_resolved_ast: fbf19ba907f84cbff685a84a9ec45377e8d34431728385a8c987a8d4d67ae6df
    canonicalized_ast: fbf19ba907f84cbff685a84a9ec45377e8d34431728385a8c987a8d4d67ae6df
    type_inferenced_ast: a2d45ed5eace70ee0ebccffc846c93a9afc89346f717487febfaee65edf00ef3
>>>>>>> 0e96bf8d
<|MERGE_RESOLUTION|>--- conflicted
+++ resolved
@@ -4,18 +4,11 @@
 outputs:
   - circuit:
       num_public_variables: 0
-      num_private_variables: 65917
-      num_constraints: 82556
-      at: 51424b31a3cdc2535de35fa85b2d348a1902e9af18f408a0f1fa356b50cb27fa
-      bt: e435aefac0ec01441f251ffab93ab2bdc383af8181cf7276fd1fde2b4752a861
-      ct: e439dd87639de0db5cf5a3ee4c43f6a66a7c31ad0766e16b6a0680c330c8f736
-    ir:
-      - "decl f0: <0>"
-      - "  store &v1, ((v0), (), (), ())"
-      - "  div &v5, v2, v3"
-      - "  eq &v6, v5, v4"
-      - "  retn v6"
-      - ""
+      num_private_variables: 65916
+      num_constraints: 82555
+      at: 071831a1f073f5ba74377785488634267645562682b9dbeaafd1f65e39bf17d3
+      bt: bcde87dd40262305d4c32a5949fa939d1b83f6ae51143eba7c147eab61314987
+      ct: 7c81f1ec1d5e9746863df8f4128342df3b6ad3abe2397c2274a0c3fc45750094
     output:
       - input_file: u64.in
         output:
@@ -23,14 +16,7 @@
             r0:
               type: bool
               value: "true"
-<<<<<<< HEAD
-    initial_ast: cb85892c569f182c768be541943109feb9087c77421a81ae5e8809a14a71dcae
-    imports_resolved_ast: cb85892c569f182c768be541943109feb9087c77421a81ae5e8809a14a71dcae
-    canonicalized_ast: cb85892c569f182c768be541943109feb9087c77421a81ae5e8809a14a71dcae
-    type_inferenced_ast: 3effc671b5565098f5667c0ae0538d2b9ad1d192c6b956d68521c2015995ecd5
-=======
     initial_ast: 2fdc5cbc880c5460481529ab25107dd0aca1981e62799cbc2b2493aa09118a48
     imports_resolved_ast: fbf19ba907f84cbff685a84a9ec45377e8d34431728385a8c987a8d4d67ae6df
     canonicalized_ast: fbf19ba907f84cbff685a84a9ec45377e8d34431728385a8c987a8d4d67ae6df
-    type_inferenced_ast: a2d45ed5eace70ee0ebccffc846c93a9afc89346f717487febfaee65edf00ef3
->>>>>>> 0e96bf8d
+    type_inferenced_ast: a2d45ed5eace70ee0ebccffc846c93a9afc89346f717487febfaee65edf00ef3