---
namespace: Compile
expectation: Pass
outputs:
  - circuit:
      num_public_variables: 0
      num_private_variables: 58
      num_constraints: 58
      at: c125196c6f977ee802dc4606637626ac7784124546a47e3bdf2a04258af86e19
      bt: 9dc35214acc747e35c7eb7fc92f09f81e628db744e7acaa39651a5ada8de8646
      ct: 01bde22d4fb741f6f8503007d771bd8b644fa36dbe2a667827e6766a2b461546
    ir:
      - "decl f0: <0>"
      - "  store &v1, ((v0), (), (), ())"
      - "  lt &v5, v2, v3"
      - "  eq &v6, v5, v4"
      - "  retn v6"
      - "decl f1: <7>"
      - "  retn [false, false, false, false, false, false, false, false, false, false, false, false, false, false, false, false, false, false, false, false, false, false, false, false, false, false, false, false, false, false, false, false, false, false, false, false, false, false, false, false, false, false, false, false, false, false, false, false, false, false, false, false, false, false, false, false, false, false, false, false, false, false, false, false, false, false, false, false, false, false, false, false, false, false, false, false, false, false, false, false, false, false, false, false, false, false, false, false, false, false, false, false, false, false, false, false, false, false, false, false, false, false, false, false, false, false, false, false, false, false, false, false, false, false, false, false, false, false, false, false, false, false, false, false, false, false, false, false, false, false, false, false, false, false, false, false, false, false, false, false, false, false, false, false, false, false, false, false, false, false, false, false, false, false, false, false, false, false, false, false, false, false, false, false, false, false, false, false, false, false, false, false, false, false, false, false, false, false, false, false, false, false, false, false, false, false, false, false, false, false, false, false, false, false, false, false, false, false, false, false, false, false, false, false, false, false, false, false, false, false, false, false, false, false, false, false, false, false, false, false, false, false, false, false, false, false, false, false, false, false, false, false, false, false, false, false, false, false, false, false, false, false, false, false, false, false, false, false, false, false, false, false, false, false, false, false]"
      - "decl f2: <8>"
      - "  retn aleo1qnr4dkkvkgfqph0vzc3y6z2eu975wnpz2925ntjccd5cfqxtyu8sta57j8"
      - "decl f3: <9>"
      - "  retn [0, 0, 0, 0, 0, 0, 0, 0, 0, 0, 0, 0, 0, 0, 0, 0, 0, 0, 0, 0, 0, 0, 0, 0, 0, 0, 0, 0, 0, 0, 0, 0]"
      - "decl f4: <10>"
      - "  retn aleo1qnr4dkkvkgfqph0vzc3y6z2eu975wnpz2925ntjccd5cfqxtyu8sta57j8"
      - "decl f5: <11>"
      - "  retn [false, false, false, false, false, false, false, false, false, false, false, false, false, false, false, false, false, false, false, false, false, false, false, false, false, false, false, false, false, false, false, false, false, false, false, false, false, false, false, false, false, false, false, false, false, false, false, false, false, false, false, false, false, false, false, false, false, false, false, false, false, false, false, false, false, false, false, false, false, false, false, false, false, false, false, false, false, false, false, false, false, false, false, false, false, false, false, false, false, false, false, false, false, false, false, false, false, false, false, false, false, false, false, false, false, false, false, false, false, false, false, false, false, false, false, false, false, false, false, false, false, false, false, false, false, false, false, false, false, false, false, false, false, false, false, false, false, false, false, false, false, false, false, false, false, false, false, false, false, false, false, false, false, false, false, false, false, false, false, false, false, false, false, false, false, false, false, false, false, false, false, false, false, false, false, false, false, false, false, false, false, false, false, false, false, false, false, false, false, false, false, false, false, false, false, false, false, false, false, false, false, false, false, false, false, false, false, false, false, false, false, false, false, false, false, false, false, false, false, false, false, false, false, false, false, false, false, false, false, false, false, false, false, false, false, false, false, false, false, false, false, false, false, false, false, false, false, false, false, false, false, false, false, false, false, false]"
      - "decl f6: <12>"
      - "  retn aleo1qnr4dkkvkgfqph0vzc3y6z2eu975wnpz2925ntjccd5cfqxtyu8sta57j8"
      - "decl f7: <13>"
      - "  retn [0, 0, 0, 0, 0, 0, 0, 0, 0, 0, 0, 0, 0, 0, 0, 0, 0, 0, 0, 0, 0, 0, 0, 0, 0, 0, 0, 0, 0, 0, 0, 0]"
      - "decl f8: <14>"
      - "  retn aleo1qnr4dkkvkgfqph0vzc3y6z2eu975wnpz2925ntjccd5cfqxtyu8sta57j8"
      - "decl f9: <15>"
      - "  retn [false]"
      - "decl f10: <16>"
      - "  retn false"
      - "decl f11: <17>"
      - "  retn [0]"
      - "decl f12: <18>"
      - "  retn false"
      - "decl f13: <19>"
      - "  retn [false]"
      - "decl f14: <20>"
      - "  retn false"
      - "decl f15: <21>"
      - "  retn [0]"
      - "decl f16: <22>"
      - "  retn false"
      - "decl f17: <23>"
      - "  retn [false, false, false, false, false, false, false, false, false, false, false, false, false, false, false, false, false, false, false, false, false, false, false, false, false, false, false, false, false, false, false, false, false, false, false, false, false, false, false, false, false, false, false, false, false, false, false, false, false, false, false, false, false, false, false, false, false, false, false, false, false, false, false, false, false, false, false, false, false, false, false, false, false, false, false, false, false, false, false, false, false, false, false, false, false, false, false, false, false, false, false, false, false, false, false, false, false, false, false, false, false, false, false, false, false, false, false, false, false, false, false, false, false, false, false, false, false, false, false, false, false, false, false, false, false, false, false, false, false, false, false, false, false, false, false, false, false, false, false, false, false, false, false, false, false, false, false, false, false, false, false, false, false, false, false, false, false, false, false, false, false, false, false, false, false, false, false, false, false, false, false, false, false, false, false, false, false, false, false, false, false, false, false, false, false, false, false, false, false, false, false, false, false, false, false, false, false, false, false, false, false, false, false, false, false, false, false, false, false, false, false, false, false, false, false, false, false, false, false, false, false, false, false, false, false, false, false, false, false, false, false, false, false, false, false, false, false, false, false, false, false, false, false, false, false, false, false, false, false, false, false, false, false]"
      - "decl f18: <24>"
      - "  retn 'a'"
      - "decl f19: <25>"
      - "  retn [0, 0, 0, 0, 0, 0, 0, 0, 0, 0, 0, 0, 0, 0, 0, 0, 0, 0, 0, 0, 0, 0, 0, 0, 0, 0, 0, 0, 0, 0, 0, 0]"
      - "decl f20: <26>"
      - "  retn 'a'"
      - "decl f21: <27>"
      - "  retn [false, false, false, false, false, false, false, false, false, false, false, false, false, false, false, false, false, false, false, false, false, false, false, false, false, false, false, false, false, false, false, false, false, false, false, false, false, false, false, false, false, false, false, false, false, false, false, false, false, false, false, false, false, false, false, false, false, false, false, false, false, false, false, false, false, false, false, false, false, false, false, false, false, false, false, false, false, false, false, false, false, false, false, false, false, false, false, false, false, false, false, false, false, false, false, false, false, false, false, false, false, false, false, false, false, false, false, false, false, false, false, false, false, false, false, false, false, false, false, false, false, false, false, false, false, false, false, false, false, false, false, false, false, false, false, false, false, false, false, false, false, false, false, false, false, false, false, false, false, false, false, false, false, false, false, false, false, false, false, false, false, false, false, false, false, false, false, false, false, false, false, false, false, false, false, false, false, false, false, false, false, false, false, false, false, false, false, false, false, false, false, false, false, false, false, false, false, false, false, false, false, false, false, false, false, false, false, false, false, false, false, false, false, false, false, false, false, false, false, false, false, false, false, false, false, false, false, false, false, false, false, false, false, false, false, false, false, false, false, false, false, false, false, false, false, false, false, false, false, false, false, false, false]"
      - "decl f22: <28>"
      - "  retn 'a'"
      - "decl f23: <29>"
      - "  retn [0, 0, 0, 0, 0, 0, 0, 0, 0, 0, 0, 0, 0, 0, 0, 0, 0, 0, 0, 0, 0, 0, 0, 0, 0, 0, 0, 0, 0, 0, 0, 0]"
      - "decl f24: <30>"
      - "  retn 'a'"
      - "decl f25: <31>"
      - "  retn [false, false, false, false, false, false, false, false, false, false, false, false, false, false, false, false, false, false, false, false, false, false, false, false, false, false, false, false, false, false, false, false, false, false, false, false, false, false, false, false, false, false, false, false, false, false, false, false, false, false, false, false, false, false, false, false, false, false, false, false, false, false, false, false, false, false, false, false, false, false, false, false, false, false, false, false, false, false, false, false, false, false, false, false, false, false, false, false, false, false, false, false, false, false, false, false, false, false, false, false, false, false, false, false, false, false, false, false, false, false, false, false, false, false, false, false, false, false, false, false, false, false, false, false, false, false, false, false, false, false, false, false, false, false, false, false, false, false, false, false, false, false, false, false, false, false, false, false, false, false, false, false, false, false, false, false, false, false, false, false, false, false, false, false, false, false, false, false, false, false, false, false, false, false, false, false, false, false, false, false, false, false, false, false, false, false, false, false, false, false, false, false, false, false, false, false, false, false, false, false, false, false, false, false, false, false, false, false, false, false, false, false, false, false, false, false, false, false, false, false, false, false, false, false, false, false, false, false, false, false, false, false, false, false, false, false, false, false, false, false, false, false, false, false, false, false, false, false, false, false, false, false, false]"
      - "decl f26: <32>"
      - "  retn []"
      - "decl f27: <33>"
      - "  retn [0, 0, 0, 0, 0, 0, 0, 0, 0, 0, 0, 0, 0, 0, 0, 0, 0, 0, 0, 0, 0, 0, 0, 0, 0, 0, 0, 0, 0, 0, 0, 0]"
      - "decl f28: <34>"
      - "  retn []"
      - "decl f29: <35>"
      - "  retn [false, false, false, false, false, false, false, false, false, false, false, false, false, false, false, false, false, false, false, false, false, false, false, false, false, false, false, false, false, false, false, false, false, false, false, false, false, false, false, false, false, false, false, false, false, false, false, false, false, false, false, false, false, false, false, false, false, false, false, false, false, false, false, false, false, false, false, false, false, false, false, false, false, false, false, false, false, false, false, false, false, false, false, false, false, false, false, false, false, false, false, false, false, false, false, false, false, false, false, false, false, false, false, false, false, false, false, false, false, false, false, false, false, false, false, false, false, false, false, false, false, false, false, false, false, false, false, false, false, false, false, false, false, false, false, false, false, false, false, false, false, false, false, false, false, false, false, false, false, false, false, false, false, false, false, false, false, false, false, false, false, false, false, false, false, false, false, false, false, false, false, false, false, false, false, false, false, false, false, false, false, false, false, false, false, false, false, false, false, false, false, false, false, false, false, false, false, false, false, false, false, false, false, false, false, false, false, false, false, false, false, false, false, false, false, false, false, false, false, false, false, false, false, false, false, false, false, false, false, false, false, false, false, false, false, false, false, false, false, false, false, false, false, false, false, false, false, false, false, false, false, false, false]"
      - "decl f30: <36>"
      - "  retn []"
      - "decl f31: <37>"
      - "  retn [0, 0, 0, 0, 0, 0, 0, 0, 0, 0, 0, 0, 0, 0, 0, 0, 0, 0, 0, 0, 0, 0, 0, 0, 0, 0, 0, 0, 0, 0, 0, 0]"
      - "decl f32: <38>"
      - "  retn []"
      - "decl f33: <39>"
      - "  retn [false, false, false, false, false, false, false, false, false, false, false, false, false, false, false, false, false, false, false, false, false, false, false, false, false, false, false, false, false, false, false, false, false, false, false, false, false, false, false, false, false, false, false, false, false, false, false, false, false, false, false, false, false, false, false, false, false, false, false, false, false, false, false, false, false, false, false, false, false, false, false, false, false, false, false, false, false, false, false, false, false, false, false, false, false, false, false, false, false, false, false, false, false, false, false, false, false, false, false, false, false, false, false, false, false, false, false, false, false, false, false, false, false, false, false, false, false, false, false, false, false, false, false, false, false, false, false, false, false, false, false, false, false, false, false, false, false, false, false, false, false, false, false, false, false, false, false, false, false, false, false, false, false, false, false, false, false, false, false, false, false, false, false, false, false, false, false, false, false, false, false, false, false, false, false, false, false, false, false, false, false, false, false, false, false, false, false, false, false, false, false, false, false, false, false, false, false, false, false, false, false, false, false, false, false, false, false, false, false, false, false, false, false, false, false, false, false, false, false, false, false, false, false, false, false, false, false, false, false, false, false, false, false, false, false, false, false, false, false, false, false, false, false, false, false, false, false, false, false, false, false, false, false, false, false, false, false, false, false, false, false, false, false, false, false, false, false, false, false, false, false, false, false, false, false, false, false, false, false, false, false, false, false, false, false, false, false, false, false, false, false, false, false, false, false, false, false, false, false, false, false, false, false, false, false, false, false, false, false, false, false, false, false, false, false, false, false, false, false, false, false, false, false, false, false, false, false, false, false, false, false, false, false, false, false, false, false, false, false, false, false, false, false, false, false, false, false, false, false, false, false, false, false, false, false, false, false, false, false, false, false, false, false, false, false, false, false, false, false, false, false, false, false, false, false, false, false, false, false, false, false, false, false, false, false, false, false, false, false, false, false, false, false, false, false, false, false, false, false, false, false, false, false, false, false, false, false, false, false, false, false, false, false, false, false, false, false, false, false, false, false, false, false, false, false, false, false, false, false, false, false, false, false, false, false, false, false, false, false, false, false, false, false, false, false, false, false, false, false, false, false, false, false, false, false, false, false, false, false, false, false, false, false, false, false, false, false, false, false, false, false, false, false, false, false, false, false, false, false, false, false, false, false, false, false, false, false, false, false, false, false, false, false, false, false, false, false, false, false, false, false, false, false, false, false, false]"
      - "decl f34: <40>"
      - "  retn []group"
      - "decl f35: <41>"
      - "  retn [0, 0, 0, 0, 0, 0, 0, 0, 0, 0, 0, 0, 0, 0, 0, 0, 0, 0, 0, 0, 0, 0, 0, 0, 0, 0, 0, 0, 0, 0, 0, 0, 0, 0, 0, 0, 0, 0, 0, 0, 0, 0, 0, 0, 0, 0, 0, 0, 0, 0, 0, 0, 0, 0, 0, 0, 0, 0, 0, 0, 0, 0, 0, 0]"
      - "decl f36: <42>"
      - "  retn []group"
      - "decl f37: <43>"
      - "  retn [false, false, false, false, false, false, false, false, false, false, false, false, false, false, false, false, false, false, false, false, false, false, false, false, false, false, false, false, false, false, false, false, false, false, false, false, false, false, false, false, false, false, false, false, false, false, false, false, false, false, false, false, false, false, false, false, false, false, false, false, false, false, false, false, false, false, false, false, false, false, false, false, false, false, false, false, false, false, false, false, false, false, false, false, false, false, false, false, false, false, false, false, false, false, false, false, false, false, false, false, false, false, false, false, false, false, false, false, false, false, false, false, false, false, false, false, false, false, false, false, false, false, false, false, false, false, false, false, false, false, false, false, false, false, false, false, false, false, false, false, false, false, false, false, false, false, false, false, false, false, false, false, false, false, false, false, false, false, false, false, false, false, false, false, false, false, false, false, false, false, false, false, false, false, false, false, false, false, false, false, false, false, false, false, false, false, false, false, false, false, false, false, false, false, false, false, false, false, false, false, false, false, false, false, false, false, false, false, false, false, false, false, false, false, false, false, false, false, false, false, false, false, false, false, false, false, false, false, false, false, false, false, false, false, false, false, false, false, false, false, false, false, false, false, false, false, false, false, false, false, false, false, false, false, false, false, false, false, false, false, false, false, false, false, false, false, false, false, false, false, false, false, false, false, false, false, false, false, false, false, false, false, false, false, false, false, false, false, false, false, false, false, false, false, false, false, false, false, false, false, false, false, false, false, false, false, false, false, false, false, false, false, false, false, false, false, false, false, false, false, false, false, false, false, false, false, false, false, false, false, false, false, false, false, false, false, false, false, false, false, false, false, false, false, false, false, false, false, false, false, false, false, false, false, false, false, false, false, false, false, false, false, false, false, false, false, false, false, false, false, false, false, false, false, false, false, false, false, false, false, false, false, false, false, false, false, false, false, false, false, false, false, false, false, false, false, false, false, false, false, false, false, false, false, false, false, false, false, false, false, false, false, false, false, false, false, false, false, false, false, false, false, false, false, false, false, false, false, false, false, false, false, false, false, false, false, false, false, false, false, false, false, false, false, false, false, false, false, false, false, false, false, false, false, false, false, false, false, false, false, false, false, false, false, false, false, false, false, false, false, false, false, false, false, false, false, false, false, false, false, false, false, false, false, false, false, false, false, false, false, false, false, false, false, false, false, false, false, false, false, false, false, false, false, false, false]"
      - "decl f38: <44>"
      - "  retn []group"
      - "decl f39: <45>"
      - "  retn [0, 0, 0, 0, 0, 0, 0, 0, 0, 0, 0, 0, 0, 0, 0, 0, 0, 0, 0, 0, 0, 0, 0, 0, 0, 0, 0, 0, 0, 0, 0, 0, 0, 0, 0, 0, 0, 0, 0, 0, 0, 0, 0, 0, 0, 0, 0, 0, 0, 0, 0, 0, 0, 0, 0, 0, 0, 0, 0, 0, 0, 0, 0, 0]"
      - "decl f40: <46>"
      - "  retn []group"
      - "decl f41: <47>"
      - "  retn [false, false, false, false, false, false, false, false]"
      - "decl f42: <48>"
      - "  retn 0"
      - "decl f43: <49>"
      - "  retn [0]"
      - "decl f44: <50>"
      - "  retn 0"
      - "decl f45: <51>"
      - "  retn [false, false, false, false, false, false, false, false]"
      - "decl f46: <52>"
      - "  retn 0"
      - "decl f47: <53>"
      - "  retn [0]"
      - "decl f48: <54>"
      - "  retn 0"
      - "decl f49: <55>"
      - "  retn [false, false, false, false, false, false, false, false, false, false, false, false, false, false, false, false]"
      - "decl f50: <56>"
      - "  retn 0"
      - "decl f51: <57>"
      - "  retn [0, 0]"
      - "decl f52: <58>"
      - "  retn 0"
      - "decl f53: <59>"
      - "  retn [false, false, false, false, false, false, false, false, false, false, false, false, false, false, false, false]"
      - "decl f54: <60>"
      - "  retn 0"
      - "decl f55: <61>"
      - "  retn [0, 0]"
      - "decl f56: <62>"
      - "  retn 0"
      - "decl f57: <63>"
      - "  retn [false, false, false, false, false, false, false, false, false, false, false, false, false, false, false, false, false, false, false, false, false, false, false, false, false, false, false, false, false, false, false, false]"
      - "decl f58: <64>"
      - "  retn 0"
      - "decl f59: <65>"
      - "  retn [0, 0, 0, 0]"
      - "decl f60: <66>"
      - "  retn 0"
      - "decl f61: <67>"
      - "  retn [false, false, false, false, false, false, false, false, false, false, false, false, false, false, false, false, false, false, false, false, false, false, false, false, false, false, false, false, false, false, false, false]"
      - "decl f62: <68>"
      - "  retn 0"
      - "decl f63: <69>"
      - "  retn [0, 0, 0, 0]"
      - "decl f64: <70>"
      - "  retn 0"
      - "decl f65: <71>"
      - "  retn [false, false, false, false, false, false, false, false, false, false, false, false, false, false, false, false, false, false, false, false, false, false, false, false, false, false, false, false, false, false, false, false, false, false, false, false, false, false, false, false, false, false, false, false, false, false, false, false, false, false, false, false, false, false, false, false, false, false, false, false, false, false, false, false]"
      - "decl f66: <72>"
      - "  retn 0"
      - "decl f67: <73>"
      - "  retn [0, 0, 0, 0, 0, 0, 0, 0]"
      - "decl f68: <74>"
      - "  retn 0"
      - "decl f69: <75>"
      - "  retn [false, false, false, false, false, false, false, false, false, false, false, false, false, false, false, false, false, false, false, false, false, false, false, false, false, false, false, false, false, false, false, false, false, false, false, false, false, false, false, false, false, false, false, false, false, false, false, false, false, false, false, false, false, false, false, false, false, false, false, false, false, false, false, false]"
      - "decl f70: <76>"
      - "  retn 0"
      - "decl f71: <77>"
      - "  retn [0, 0, 0, 0, 0, 0, 0, 0]"
      - "decl f72: <78>"
      - "  retn 0"
      - "decl f73: <79>"
      - "  retn [false, false, false, false, false, false, false, false, false, false, false, false, false, false, false, false, false, false, false, false, false, false, false, false, false, false, false, false, false, false, false, false, false, false, false, false, false, false, false, false, false, false, false, false, false, false, false, false, false, false, false, false, false, false, false, false, false, false, false, false, false, false, false, false, false, false, false, false, false, false, false, false, false, false, false, false, false, false, false, false, false, false, false, false, false, false, false, false, false, false, false, false, false, false, false, false, false, false, false, false, false, false, false, false, false, false, false, false, false, false, false, false, false, false, false, false, false, false, false, false, false, false, false, false, false, false, false, false]"
      - "decl f74: <80>"
      - "  retn 0"
      - "decl f75: <81>"
      - "  retn [0, 0, 0, 0, 0, 0, 0, 0, 0, 0, 0, 0, 0, 0, 0, 0]"
      - "decl f76: <82>"
      - "  retn 0"
      - "decl f77: <83>"
      - "  retn [false, false, false, false, false, false, false, false, false, false, false, false, false, false, false, false, false, false, false, false, false, false, false, false, false, false, false, false, false, false, false, false, false, false, false, false, false, false, false, false, false, false, false, false, false, false, false, false, false, false, false, false, false, false, false, false, false, false, false, false, false, false, false, false, false, false, false, false, false, false, false, false, false, false, false, false, false, false, false, false, false, false, false, false, false, false, false, false, false, false, false, false, false, false, false, false, false, false, false, false, false, false, false, false, false, false, false, false, false, false, false, false, false, false, false, false, false, false, false, false, false, false, false, false, false, false, false, false]"
      - "decl f78: <84>"
      - "  retn 0"
      - "decl f79: <85>"
      - "  retn [0, 0, 0, 0, 0, 0, 0, 0, 0, 0, 0, 0, 0, 0, 0, 0]"
      - "decl f80: <86>"
      - "  retn 0"
      - "decl f81: <87>"
      - "  retn [false, false, false, false, false, false, false, false]"
      - "decl f82: <88>"
      - "  retn 0"
      - "decl f83: <89>"
      - "  retn [0]"
      - "decl f84: <90>"
      - "  retn 0"
      - "decl f85: <91>"
      - "  retn [false, false, false, false, false, false, false, false]"
      - "decl f86: <92>"
      - "  retn 0"
      - "decl f87: <93>"
      - "  retn [0]"
      - "decl f88: <94>"
      - "  retn 0"
      - "decl f89: <95>"
      - "  retn [false, false, false, false, false, false, false, false, false, false, false, false, false, false, false, false]"
      - "decl f90: <96>"
      - "  retn 0"
      - "decl f91: <97>"
      - "  retn [0, 0]"
      - "decl f92: <98>"
      - "  retn 0"
      - "decl f93: <99>"
      - "  retn [false, false, false, false, false, false, false, false, false, false, false, false, false, false, false, false]"
      - "decl f94: <100>"
      - "  retn 0"
      - "decl f95: <101>"
      - "  retn [0, 0]"
      - "decl f96: <102>"
      - "  retn 0"
      - "decl f97: <103>"
      - "  retn [false, false, false, false, false, false, false, false, false, false, false, false, false, false, false, false, false, false, false, false, false, false, false, false, false, false, false, false, false, false, false, false]"
      - "decl f98: <104>"
      - "  retn 0"
      - "decl f99: <105>"
      - "  retn [0, 0, 0, 0]"
      - "decl f100: <106>"
      - "  retn 0"
      - "decl f101: <107>"
      - "  retn [false, false, false, false, false, false, false, false, false, false, false, false, false, false, false, false, false, false, false, false, false, false, false, false, false, false, false, false, false, false, false, false]"
      - "decl f102: <108>"
      - "  retn 0"
      - "decl f103: <109>"
      - "  retn [0, 0, 0, 0]"
      - "decl f104: <110>"
      - "  retn 0"
      - "decl f105: <111>"
      - "  retn [false, false, false, false, false, false, false, false, false, false, false, false, false, false, false, false, false, false, false, false, false, false, false, false, false, false, false, false, false, false, false, false, false, false, false, false, false, false, false, false, false, false, false, false, false, false, false, false, false, false, false, false, false, false, false, false, false, false, false, false, false, false, false, false]"
      - "decl f106: <112>"
      - "  retn 0"
      - "decl f107: <113>"
      - "  retn [0, 0, 0, 0, 0, 0, 0, 0]"
      - "decl f108: <114>"
      - "  retn 0"
      - "decl f109: <115>"
      - "  retn [false, false, false, false, false, false, false, false, false, false, false, false, false, false, false, false, false, false, false, false, false, false, false, false, false, false, false, false, false, false, false, false, false, false, false, false, false, false, false, false, false, false, false, false, false, false, false, false, false, false, false, false, false, false, false, false, false, false, false, false, false, false, false, false]"
      - "decl f110: <116>"
      - "  retn 0"
      - "decl f111: <117>"
      - "  retn [0, 0, 0, 0, 0, 0, 0, 0]"
      - "decl f112: <118>"
      - "  retn 0"
      - "decl f113: <119>"
      - "  retn [false, false, false, false, false, false, false, false, false, false, false, false, false, false, false, false, false, false, false, false, false, false, false, false, false, false, false, false, false, false, false, false, false, false, false, false, false, false, false, false, false, false, false, false, false, false, false, false, false, false, false, false, false, false, false, false, false, false, false, false, false, false, false, false, false, false, false, false, false, false, false, false, false, false, false, false, false, false, false, false, false, false, false, false, false, false, false, false, false, false, false, false, false, false, false, false, false, false, false, false, false, false, false, false, false, false, false, false, false, false, false, false, false, false, false, false, false, false, false, false, false, false, false, false, false, false, false, false]"
      - "decl f114: <120>"
      - "  retn 0"
      - "decl f115: <121>"
      - "  retn [0, 0, 0, 0, 0, 0, 0, 0, 0, 0, 0, 0, 0, 0, 0, 0]"
      - "decl f116: <122>"
      - "  retn 0"
      - "decl f117: <123>"
      - "  retn [false, false, false, false, false, false, false, false, false, false, false, false, false, false, false, false, false, false, false, false, false, false, false, false, false, false, false, false, false, false, false, false, false, false, false, false, false, false, false, false, false, false, false, false, false, false, false, false, false, false, false, false, false, false, false, false, false, false, false, false, false, false, false, false, false, false, false, false, false, false, false, false, false, false, false, false, false, false, false, false, false, false, false, false, false, false, false, false, false, false, false, false, false, false, false, false, false, false, false, false, false, false, false, false, false, false, false, false, false, false, false, false, false, false, false, false, false, false, false, false, false, false, false, false, false, false, false, false]"
      - "decl f118: <124>"
      - "  retn 0"
      - "decl f119: <125>"
      - "  retn [0, 0, 0, 0, 0, 0, 0, 0, 0, 0, 0, 0, 0, 0, 0, 0]"
      - "decl f120: <126>"
      - "  retn 0"
      - ""
    output:
      - input_file: u8_f.in
        output:
          registers:
            r0:
              type: bool
              value: "false"
      - input_file: u8_g.in
        output:
          registers:
            r0:
              type: bool
              value: "false"
<<<<<<< HEAD
    initial_ast: fc5e678ebe0a644ffb0d61481a5afda9ae9298effcc90a83c5418caa808d83fb
    imports_resolved_ast: 34093385906ec3ef77f3efff0e45c509e904d56ee60a58d4b39c305b1de0b592
    canonicalized_ast: 34093385906ec3ef77f3efff0e45c509e904d56ee60a58d4b39c305b1de0b592
    type_inferenced_ast: c5275878ff02f10b50cd026d024fb5c17c1539658b819d5ad0a19de30e82c18f
=======
    initial_ast: 13d356a248d96dead6feea8f90a4075625b0ecffc6c3c5cf9d52a7b92c51529e
    imports_resolved_ast: 48a25c41a561b7e76b82cae837fdf177cc90eefe940e07033768535e946a6443
    canonicalized_ast: 48a25c41a561b7e76b82cae837fdf177cc90eefe940e07033768535e946a6443
    type_inferenced_ast: 9c6aa092183fd719b975df9aece28e376fdfad8ab9c254d4949aade825a0b76c
>>>>>>> d621ee72
<|MERGE_RESOLUTION|>--- conflicted
+++ resolved
@@ -269,14 +269,7 @@
             r0:
               type: bool
               value: "false"
-<<<<<<< HEAD
-    initial_ast: fc5e678ebe0a644ffb0d61481a5afda9ae9298effcc90a83c5418caa808d83fb
-    imports_resolved_ast: 34093385906ec3ef77f3efff0e45c509e904d56ee60a58d4b39c305b1de0b592
-    canonicalized_ast: 34093385906ec3ef77f3efff0e45c509e904d56ee60a58d4b39c305b1de0b592
-    type_inferenced_ast: c5275878ff02f10b50cd026d024fb5c17c1539658b819d5ad0a19de30e82c18f
-=======
-    initial_ast: 13d356a248d96dead6feea8f90a4075625b0ecffc6c3c5cf9d52a7b92c51529e
-    imports_resolved_ast: 48a25c41a561b7e76b82cae837fdf177cc90eefe940e07033768535e946a6443
-    canonicalized_ast: 48a25c41a561b7e76b82cae837fdf177cc90eefe940e07033768535e946a6443
-    type_inferenced_ast: 9c6aa092183fd719b975df9aece28e376fdfad8ab9c254d4949aade825a0b76c
->>>>>>> d621ee72
+    initial_ast: 12e6bfc826e67c318c4651fb392698bb40dfbb9959f8a59f6dd2bd618a9e5770
+    imports_resolved_ast: e46b3636354bca6b109340cb6bf450f2c396c5102c928de9328fa86514a25502
+    canonicalized_ast: e46b3636354bca6b109340cb6bf450f2c396c5102c928de9328fa86514a25502
+    type_inferenced_ast: 8a2daf8ec3c977877ad2d9155d6a96c5b6380ba0029adbc2c06b3243a76b537d