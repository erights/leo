---
namespace: Compile
expectation: Pass
outputs:
  - circuit:
      num_public_variables: 0
      num_private_variables: 259
      num_constraints: 332
      at: 73e07c2644880550afac8ec09c9967d2008f7fca3fe0901bdd40b67b16532030
      bt: e89a6f3e838343c463ddf95f926fc908f619c001a63adbe8c6b265cd4dfd299b
      ct: 395b01c64598d7b42f46576cfb0a75f7a82661e4d1d66bc0adc3f56e8741e7b4
    ir:
      - "decl f0: <0>"
      - "  store &v1, ((v0), (), (), ())"
      - "  mul &v5, v2, v3"
      - "  eq &v6, v5, v4"
      - "  retn v6"
      - "decl f1: <7>"
      - "  retn [false, false, false, false, false, false, false, false, false, false, false, false, false, false, false, false, false, false, false, false, false, false, false, false, false, false, false, false, false, false, false, false, false, false, false, false, false, false, false, false, false, false, false, false, false, false, false, false, false, false, false, false, false, false, false, false, false, false, false, false, false, false, false, false, false, false, false, false, false, false, false, false, false, false, false, false, false, false, false, false, false, false, false, false, false, false, false, false, false, false, false, false, false, false, false, false, false, false, false, false, false, false, false, false, false, false, false, false, false, false, false, false, false, false, false, false, false, false, false, false, false, false, false, false, false, false, false, false, false, false, false, false, false, false, false, false, false, false, false, false, false, false, false, false, false, false, false, false, false, false, false, false, false, false, false, false, false, false, false, false, false, false, false, false, false, false, false, false, false, false, false, false, false, false, false, false, false, false, false, false, false, false, false, false, false, false, false, false, false, false, false, false, false, false, false, false, false, false, false, false, false, false, false, false, false, false, false, false, false, false, false, false, false, false, false, false, false, false, false, false, false, false, false, false, false, false, false, false, false, false, false, false, false, false, false, false, false, false, false, false, false, false, false, false, false, false, false, false, false, false, false, false, false, false, false, false]"
      - "decl f2: <8>"
      - "  retn aleo1qnr4dkkvkgfqph0vzc3y6z2eu975wnpz2925ntjccd5cfqxtyu8sta57j8"
      - "decl f3: <9>"
      - "  retn [0, 0, 0, 0, 0, 0, 0, 0, 0, 0, 0, 0, 0, 0, 0, 0, 0, 0, 0, 0, 0, 0, 0, 0, 0, 0, 0, 0, 0, 0, 0, 0]"
      - "decl f4: <10>"
      - "  retn aleo1qnr4dkkvkgfqph0vzc3y6z2eu975wnpz2925ntjccd5cfqxtyu8sta57j8"
      - "decl f5: <11>"
      - "  retn [false, false, false, false, false, false, false, false, false, false, false, false, false, false, false, false, false, false, false, false, false, false, false, false, false, false, false, false, false, false, false, false, false, false, false, false, false, false, false, false, false, false, false, false, false, false, false, false, false, false, false, false, false, false, false, false, false, false, false, false, false, false, false, false, false, false, false, false, false, false, false, false, false, false, false, false, false, false, false, false, false, false, false, false, false, false, false, false, false, false, false, false, false, false, false, false, false, false, false, false, false, false, false, false, false, false, false, false, false, false, false, false, false, false, false, false, false, false, false, false, false, false, false, false, false, false, false, false, false, false, false, false, false, false, false, false, false, false, false, false, false, false, false, false, false, false, false, false, false, false, false, false, false, false, false, false, false, false, false, false, false, false, false, false, false, false, false, false, false, false, false, false, false, false, false, false, false, false, false, false, false, false, false, false, false, false, false, false, false, false, false, false, false, false, false, false, false, false, false, false, false, false, false, false, false, false, false, false, false, false, false, false, false, false, false, false, false, false, false, false, false, false, false, false, false, false, false, false, false, false, false, false, false, false, false, false, false, false, false, false, false, false, false, false, false, false, false, false, false, false, false, false, false, false, false, false]"
      - "decl f6: <12>"
      - "  retn aleo1qnr4dkkvkgfqph0vzc3y6z2eu975wnpz2925ntjccd5cfqxtyu8sta57j8"
      - "decl f7: <13>"
      - "  retn [0, 0, 0, 0, 0, 0, 0, 0, 0, 0, 0, 0, 0, 0, 0, 0, 0, 0, 0, 0, 0, 0, 0, 0, 0, 0, 0, 0, 0, 0, 0, 0]"
      - "decl f8: <14>"
      - "  retn aleo1qnr4dkkvkgfqph0vzc3y6z2eu975wnpz2925ntjccd5cfqxtyu8sta57j8"
      - "decl f9: <15>"
      - "  retn 0"
      - "decl f10: <16>"
      - "  retn [false]"
      - "decl f11: <17>"
      - "  retn false"
      - "decl f12: <18>"
      - "  retn [0]"
      - "decl f13: <19>"
      - "  retn false"
      - "decl f14: <20>"
      - "  retn [false]"
      - "decl f15: <21>"
      - "  retn false"
      - "decl f16: <22>"
      - "  retn [0]"
      - "decl f17: <23>"
      - "  retn false"
      - "decl f18: <24>"
      - "  retn [false, false, false, false, false, false, false, false, false, false, false, false, false, false, false, false, false, false, false, false, false, false, false, false, false, false, false, false, false, false, false, false, false, false, false, false, false, false, false, false, false, false, false, false, false, false, false, false, false, false, false, false, false, false, false, false, false, false, false, false, false, false, false, false, false, false, false, false, false, false, false, false, false, false, false, false, false, false, false, false, false, false, false, false, false, false, false, false, false, false, false, false, false, false, false, false, false, false, false, false, false, false, false, false, false, false, false, false, false, false, false, false, false, false, false, false, false, false, false, false, false, false, false, false, false, false, false, false, false, false, false, false, false, false, false, false, false, false, false, false, false, false, false, false, false, false, false, false, false, false, false, false, false, false, false, false, false, false, false, false, false, false, false, false, false, false, false, false, false, false, false, false, false, false, false, false, false, false, false, false, false, false, false, false, false, false, false, false, false, false, false, false, false, false, false, false, false, false, false, false, false, false, false, false, false, false, false, false, false, false, false, false, false, false, false, false, false, false, false, false, false, false, false, false, false, false, false, false, false, false, false, false, false, false, false, false, false, false, false, false, false, false, false, false, false, false, false, false, false, false, false, false, false]"
      - "decl f19: <25>"
      - "  retn 'a'"
      - "decl f20: <26>"
      - "  retn [0, 0, 0, 0, 0, 0, 0, 0, 0, 0, 0, 0, 0, 0, 0, 0, 0, 0, 0, 0, 0, 0, 0, 0, 0, 0, 0, 0, 0, 0, 0, 0]"
      - "decl f21: <27>"
      - "  retn 'a'"
      - "decl f22: <28>"
      - "  retn [false, false, false, false, false, false, false, false, false, false, false, false, false, false, false, false, false, false, false, false, false, false, false, false, false, false, false, false, false, false, false, false, false, false, false, false, false, false, false, false, false, false, false, false, false, false, false, false, false, false, false, false, false, false, false, false, false, false, false, false, false, false, false, false, false, false, false, false, false, false, false, false, false, false, false, false, false, false, false, false, false, false, false, false, false, false, false, false, false, false, false, false, false, false, false, false, false, false, false, false, false, false, false, false, false, false, false, false, false, false, false, false, false, false, false, false, false, false, false, false, false, false, false, false, false, false, false, false, false, false, false, false, false, false, false, false, false, false, false, false, false, false, false, false, false, false, false, false, false, false, false, false, false, false, false, false, false, false, false, false, false, false, false, false, false, false, false, false, false, false, false, false, false, false, false, false, false, false, false, false, false, false, false, false, false, false, false, false, false, false, false, false, false, false, false, false, false, false, false, false, false, false, false, false, false, false, false, false, false, false, false, false, false, false, false, false, false, false, false, false, false, false, false, false, false, false, false, false, false, false, false, false, false, false, false, false, false, false, false, false, false, false, false, false, false, false, false, false, false, false, false, false, false]"
      - "decl f23: <29>"
      - "  retn 'a'"
      - "decl f24: <30>"
      - "  retn [0, 0, 0, 0, 0, 0, 0, 0, 0, 0, 0, 0, 0, 0, 0, 0, 0, 0, 0, 0, 0, 0, 0, 0, 0, 0, 0, 0, 0, 0, 0, 0]"
      - "decl f25: <31>"
      - "  retn 'a'"
      - "decl f26: <32>"
      - "  retn [false, false, false, false, false, false, false, false, false, false, false, false, false, false, false, false, false, false, false, false, false, false, false, false, false, false, false, false, false, false, false, false, false, false, false, false, false, false, false, false, false, false, false, false, false, false, false, false, false, false, false, false, false, false, false, false, false, false, false, false, false, false, false, false, false, false, false, false, false, false, false, false, false, false, false, false, false, false, false, false, false, false, false, false, false, false, false, false, false, false, false, false, false, false, false, false, false, false, false, false, false, false, false, false, false, false, false, false, false, false, false, false, false, false, false, false, false, false, false, false, false, false, false, false, false, false, false, false, false, false, false, false, false, false, false, false, false, false, false, false, false, false, false, false, false, false, false, false, false, false, false, false, false, false, false, false, false, false, false, false, false, false, false, false, false, false, false, false, false, false, false, false, false, false, false, false, false, false, false, false, false, false, false, false, false, false, false, false, false, false, false, false, false, false, false, false, false, false, false, false, false, false, false, false, false, false, false, false, false, false, false, false, false, false, false, false, false, false, false, false, false, false, false, false, false, false, false, false, false, false, false, false, false, false, false, false, false, false, false, false, false, false, false, false, false, false, false, false, false, false, false, false, false]"
      - "decl f27: <33>"
      - "  retn []"
      - "decl f28: <34>"
      - "  retn [0, 0, 0, 0, 0, 0, 0, 0, 0, 0, 0, 0, 0, 0, 0, 0, 0, 0, 0, 0, 0, 0, 0, 0, 0, 0, 0, 0, 0, 0, 0, 0]"
      - "decl f29: <35>"
      - "  retn []"
      - "decl f30: <36>"
      - "  retn [false, false, false, false, false, false, false, false, false, false, false, false, false, false, false, false, false, false, false, false, false, false, false, false, false, false, false, false, false, false, false, false, false, false, false, false, false, false, false, false, false, false, false, false, false, false, false, false, false, false, false, false, false, false, false, false, false, false, false, false, false, false, false, false, false, false, false, false, false, false, false, false, false, false, false, false, false, false, false, false, false, false, false, false, false, false, false, false, false, false, false, false, false, false, false, false, false, false, false, false, false, false, false, false, false, false, false, false, false, false, false, false, false, false, false, false, false, false, false, false, false, false, false, false, false, false, false, false, false, false, false, false, false, false, false, false, false, false, false, false, false, false, false, false, false, false, false, false, false, false, false, false, false, false, false, false, false, false, false, false, false, false, false, false, false, false, false, false, false, false, false, false, false, false, false, false, false, false, false, false, false, false, false, false, false, false, false, false, false, false, false, false, false, false, false, false, false, false, false, false, false, false, false, false, false, false, false, false, false, false, false, false, false, false, false, false, false, false, false, false, false, false, false, false, false, false, false, false, false, false, false, false, false, false, false, false, false, false, false, false, false, false, false, false, false, false, false, false, false, false, false, false, false]"
      - "decl f31: <37>"
      - "  retn []"
      - "decl f32: <38>"
      - "  retn [0, 0, 0, 0, 0, 0, 0, 0, 0, 0, 0, 0, 0, 0, 0, 0, 0, 0, 0, 0, 0, 0, 0, 0, 0, 0, 0, 0, 0, 0, 0, 0]"
      - "decl f33: <39>"
      - "  retn []"
      - "decl f34: <40>"
      - "  retn [false, false, false, false, false, false, false, false, false, false, false, false, false, false, false, false, false, false, false, false, false, false, false, false, false, false, false, false, false, false, false, false, false, false, false, false, false, false, false, false, false, false, false, false, false, false, false, false, false, false, false, false, false, false, false, false, false, false, false, false, false, false, false, false, false, false, false, false, false, false, false, false, false, false, false, false, false, false, false, false, false, false, false, false, false, false, false, false, false, false, false, false, false, false, false, false, false, false, false, false, false, false, false, false, false, false, false, false, false, false, false, false, false, false, false, false, false, false, false, false, false, false, false, false, false, false, false, false, false, false, false, false, false, false, false, false, false, false, false, false, false, false, false, false, false, false, false, false, false, false, false, false, false, false, false, false, false, false, false, false, false, false, false, false, false, false, false, false, false, false, false, false, false, false, false, false, false, false, false, false, false, false, false, false, false, false, false, false, false, false, false, false, false, false, false, false, false, false, false, false, false, false, false, false, false, false, false, false, false, false, false, false, false, false, false, false, false, false, false, false, false, false, false, false, false, false, false, false, false, false, false, false, false, false, false, false, false, false, false, false, false, false, false, false, false, false, false, false, false, false, false, false, false, false, false, false, false, false, false, false, false, false, false, false, false, false, false, false, false, false, false, false, false, false, false, false, false, false, false, false, false, false, false, false, false, false, false, false, false, false, false, false, false, false, false, false, false, false, false, false, false, false, false, false, false, false, false, false, false, false, false, false, false, false, false, false, false, false, false, false, false, false, false, false, false, false, false, false, false, false, false, false, false, false, false, false, false, false, false, false, false, false, false, false, false, false, false, false, false, false, false, false, false, false, false, false, false, false, false, false, false, false, false, false, false, false, false, false, false, false, false, false, false, false, false, false, false, false, false, false, false, false, false, false, false, false, false, false, false, false, false, false, false, false, false, false, false, false, false, false, false, false, false, false, false, false, false, false, false, false, false, false, false, false, false, false, false, false, false, false, false, false, false, false, false, false, false, false, false, false, false, false, false, false, false, false, false, false, false, false, false, false, false, false, false, false, false, false, false, false, false, false, false, false, false, false, false, false, false, false, false, false, false, false, false, false, false, false, false, false, false, false, false, false, false, false, false, false, false, false, false, false, false, false, false, false, false, false, false, false, false, false, false, false, false, false, false, false, false, false, false, false, false, false, false, false]"
      - "decl f35: <41>"
      - "  retn []group"
      - "decl f36: <42>"
      - "  retn [0, 0, 0, 0, 0, 0, 0, 0, 0, 0, 0, 0, 0, 0, 0, 0, 0, 0, 0, 0, 0, 0, 0, 0, 0, 0, 0, 0, 0, 0, 0, 0, 0, 0, 0, 0, 0, 0, 0, 0, 0, 0, 0, 0, 0, 0, 0, 0, 0, 0, 0, 0, 0, 0, 0, 0, 0, 0, 0, 0, 0, 0, 0, 0]"
      - "decl f37: <43>"
      - "  retn []group"
      - "decl f38: <44>"
      - "  retn [false, false, false, false, false, false, false, false, false, false, false, false, false, false, false, false, false, false, false, false, false, false, false, false, false, false, false, false, false, false, false, false, false, false, false, false, false, false, false, false, false, false, false, false, false, false, false, false, false, false, false, false, false, false, false, false, false, false, false, false, false, false, false, false, false, false, false, false, false, false, false, false, false, false, false, false, false, false, false, false, false, false, false, false, false, false, false, false, false, false, false, false, false, false, false, false, false, false, false, false, false, false, false, false, false, false, false, false, false, false, false, false, false, false, false, false, false, false, false, false, false, false, false, false, false, false, false, false, false, false, false, false, false, false, false, false, false, false, false, false, false, false, false, false, false, false, false, false, false, false, false, false, false, false, false, false, false, false, false, false, false, false, false, false, false, false, false, false, false, false, false, false, false, false, false, false, false, false, false, false, false, false, false, false, false, false, false, false, false, false, false, false, false, false, false, false, false, false, false, false, false, false, false, false, false, false, false, false, false, false, false, false, false, false, false, false, false, false, false, false, false, false, false, false, false, false, false, false, false, false, false, false, false, false, false, false, false, false, false, false, false, false, false, false, false, false, false, false, false, false, false, false, false, false, false, false, false, false, false, false, false, false, false, false, false, false, false, false, false, false, false, false, false, false, false, false, false, false, false, false, false, false, false, false, false, false, false, false, false, false, false, false, false, false, false, false, false, false, false, false, false, false, false, false, false, false, false, false, false, false, false, false, false, false, false, false, false, false, false, false, false, false, false, false, false, false, false, false, false, false, false, false, false, false, false, false, false, false, false, false, false, false, false, false, false, false, false, false, false, false, false, false, false, false, false, false, false, false, false, false, false, false, false, false, false, false, false, false, false, false, false, false, false, false, false, false, false, false, false, false, false, false, false, false, false, false, false, false, false, false, false, false, false, false, false, false, false, false, false, false, false, false, false, false, false, false, false, false, false, false, false, false, false, false, false, false, false, false, false, false, false, false, false, false, false, false, false, false, false, false, false, false, false, false, false, false, false, false, false, false, false, false, false, false, false, false, false, false, false, false, false, false, false, false, false, false, false, false, false, false, false, false, false, false, false, false, false, false, false, false, false, false, false, false, false, false, false, false, false, false, false, false, false, false, false, false, false, false, false, false, false, false, false, false, false, false, false, false, false, false, false, false, false, false, false, false]"
      - "decl f39: <45>"
      - "  retn []group"
      - "decl f40: <46>"
      - "  retn [0, 0, 0, 0, 0, 0, 0, 0, 0, 0, 0, 0, 0, 0, 0, 0, 0, 0, 0, 0, 0, 0, 0, 0, 0, 0, 0, 0, 0, 0, 0, 0, 0, 0, 0, 0, 0, 0, 0, 0, 0, 0, 0, 0, 0, 0, 0, 0, 0, 0, 0, 0, 0, 0, 0, 0, 0, 0, 0, 0, 0, 0, 0, 0]"
      - "decl f41: <47>"
      - "  retn []group"
      - "decl f42: <48>"
      - "  retn [false, false, false, false, false, false, false, false]"
      - "decl f43: <49>"
      - "  retn 0"
      - "decl f44: <50>"
      - "  retn [0]"
      - "decl f45: <51>"
      - "  retn 0"
      - "decl f46: <52>"
      - "  retn [false, false, false, false, false, false, false, false]"
      - "decl f47: <53>"
      - "  retn 0"
      - "decl f48: <54>"
      - "  retn [0]"
      - "decl f49: <55>"
      - "  retn 0"
      - "decl f50: <56>"
      - "  retn [false, false, false, false, false, false, false, false, false, false, false, false, false, false, false, false]"
      - "decl f51: <57>"
      - "  retn 0"
      - "decl f52: <58>"
      - "  retn [0, 0]"
      - "decl f53: <59>"
      - "  retn 0"
      - "decl f54: <60>"
      - "  retn [false, false, false, false, false, false, false, false, false, false, false, false, false, false, false, false]"
      - "decl f55: <61>"
      - "  retn 0"
      - "decl f56: <62>"
      - "  retn [0, 0]"
      - "decl f57: <63>"
      - "  retn 0"
      - "decl f58: <64>"
      - "  retn [false, false, false, false, false, false, false, false, false, false, false, false, false, false, false, false, false, false, false, false, false, false, false, false, false, false, false, false, false, false, false, false]"
      - "decl f59: <65>"
      - "  retn 0"
      - "decl f60: <66>"
      - "  retn [0, 0, 0, 0]"
      - "decl f61: <67>"
      - "  retn 0"
      - "decl f62: <68>"
      - "  retn [false, false, false, false, false, false, false, false, false, false, false, false, false, false, false, false, false, false, false, false, false, false, false, false, false, false, false, false, false, false, false, false]"
      - "decl f63: <69>"
      - "  retn 0"
      - "decl f64: <70>"
      - "  retn [0, 0, 0, 0]"
      - "decl f65: <71>"
      - "  retn 0"
      - "decl f66: <72>"
      - "  retn [false, false, false, false, false, false, false, false, false, false, false, false, false, false, false, false, false, false, false, false, false, false, false, false, false, false, false, false, false, false, false, false, false, false, false, false, false, false, false, false, false, false, false, false, false, false, false, false, false, false, false, false, false, false, false, false, false, false, false, false, false, false, false, false]"
      - "decl f67: <73>"
      - "  retn 0"
      - "decl f68: <74>"
      - "  retn [0, 0, 0, 0, 0, 0, 0, 0]"
      - "decl f69: <75>"
      - "  retn 0"
      - "decl f70: <76>"
      - "  retn [false, false, false, false, false, false, false, false, false, false, false, false, false, false, false, false, false, false, false, false, false, false, false, false, false, false, false, false, false, false, false, false, false, false, false, false, false, false, false, false, false, false, false, false, false, false, false, false, false, false, false, false, false, false, false, false, false, false, false, false, false, false, false, false]"
      - "decl f71: <77>"
      - "  retn 0"
      - "decl f72: <78>"
      - "  retn [0, 0, 0, 0, 0, 0, 0, 0]"
      - "decl f73: <79>"
      - "  retn 0"
      - "decl f74: <80>"
      - "  retn [false, false, false, false, false, false, false, false, false, false, false, false, false, false, false, false, false, false, false, false, false, false, false, false, false, false, false, false, false, false, false, false, false, false, false, false, false, false, false, false, false, false, false, false, false, false, false, false, false, false, false, false, false, false, false, false, false, false, false, false, false, false, false, false, false, false, false, false, false, false, false, false, false, false, false, false, false, false, false, false, false, false, false, false, false, false, false, false, false, false, false, false, false, false, false, false, false, false, false, false, false, false, false, false, false, false, false, false, false, false, false, false, false, false, false, false, false, false, false, false, false, false, false, false, false, false, false, false]"
      - "decl f75: <81>"
      - "  retn 0"
      - "decl f76: <82>"
      - "  retn [0, 0, 0, 0, 0, 0, 0, 0, 0, 0, 0, 0, 0, 0, 0, 0]"
      - "decl f77: <83>"
      - "  retn 0"
      - "decl f78: <84>"
      - "  retn [false, false, false, false, false, false, false, false, false, false, false, false, false, false, false, false, false, false, false, false, false, false, false, false, false, false, false, false, false, false, false, false, false, false, false, false, false, false, false, false, false, false, false, false, false, false, false, false, false, false, false, false, false, false, false, false, false, false, false, false, false, false, false, false, false, false, false, false, false, false, false, false, false, false, false, false, false, false, false, false, false, false, false, false, false, false, false, false, false, false, false, false, false, false, false, false, false, false, false, false, false, false, false, false, false, false, false, false, false, false, false, false, false, false, false, false, false, false, false, false, false, false, false, false, false, false, false, false]"
      - "decl f79: <85>"
      - "  retn 0"
      - "decl f80: <86>"
      - "  retn [0, 0, 0, 0, 0, 0, 0, 0, 0, 0, 0, 0, 0, 0, 0, 0]"
      - "decl f81: <87>"
      - "  retn 0"
      - "decl f82: <88>"
      - "  retn [false, false, false, false, false, false, false, false]"
      - "decl f83: <89>"
      - "  retn 0"
      - "decl f84: <90>"
      - "  retn [0]"
      - "decl f85: <91>"
      - "  retn 0"
      - "decl f86: <92>"
      - "  retn [false, false, false, false, false, false, false, false]"
      - "decl f87: <93>"
      - "  retn 0"
      - "decl f88: <94>"
      - "  retn [0]"
      - "decl f89: <95>"
      - "  retn 0"
      - "decl f90: <96>"
      - "  retn [false, false, false, false, false, false, false, false, false, false, false, false, false, false, false, false]"
      - "decl f91: <97>"
      - "  retn 0"
      - "decl f92: <98>"
      - "  retn [0, 0]"
      - "decl f93: <99>"
      - "  retn 0"
      - "decl f94: <100>"
      - "  retn [false, false, false, false, false, false, false, false, false, false, false, false, false, false, false, false]"
      - "decl f95: <101>"
      - "  retn 0"
      - "decl f96: <102>"
      - "  retn [0, 0]"
      - "decl f97: <103>"
      - "  retn 0"
      - "decl f98: <104>"
      - "  retn [false, false, false, false, false, false, false, false, false, false, false, false, false, false, false, false, false, false, false, false, false, false, false, false, false, false, false, false, false, false, false, false]"
      - "decl f99: <105>"
      - "  retn 0"
      - "decl f100: <106>"
      - "  retn [0, 0, 0, 0]"
      - "decl f101: <107>"
      - "  retn 0"
      - "decl f102: <108>"
      - "  retn [false, false, false, false, false, false, false, false, false, false, false, false, false, false, false, false, false, false, false, false, false, false, false, false, false, false, false, false, false, false, false, false]"
      - "decl f103: <109>"
      - "  retn 0"
      - "decl f104: <110>"
      - "  retn [0, 0, 0, 0]"
      - "decl f105: <111>"
      - "  retn 0"
      - "decl f106: <112>"
      - "  retn [false, false, false, false, false, false, false, false, false, false, false, false, false, false, false, false, false, false, false, false, false, false, false, false, false, false, false, false, false, false, false, false, false, false, false, false, false, false, false, false, false, false, false, false, false, false, false, false, false, false, false, false, false, false, false, false, false, false, false, false, false, false, false, false]"
      - "decl f107: <113>"
      - "  retn 0"
      - "decl f108: <114>"
      - "  retn [0, 0, 0, 0, 0, 0, 0, 0]"
      - "decl f109: <115>"
      - "  retn 0"
      - "decl f110: <116>"
      - "  retn [false, false, false, false, false, false, false, false, false, false, false, false, false, false, false, false, false, false, false, false, false, false, false, false, false, false, false, false, false, false, false, false, false, false, false, false, false, false, false, false, false, false, false, false, false, false, false, false, false, false, false, false, false, false, false, false, false, false, false, false, false, false, false, false]"
      - "decl f111: <117>"
      - "  retn 0"
      - "decl f112: <118>"
      - "  retn [0, 0, 0, 0, 0, 0, 0, 0]"
      - "decl f113: <119>"
      - "  retn 0"
      - "decl f114: <120>"
      - "  retn [false, false, false, false, false, false, false, false, false, false, false, false, false, false, false, false, false, false, false, false, false, false, false, false, false, false, false, false, false, false, false, false, false, false, false, false, false, false, false, false, false, false, false, false, false, false, false, false, false, false, false, false, false, false, false, false, false, false, false, false, false, false, false, false, false, false, false, false, false, false, false, false, false, false, false, false, false, false, false, false, false, false, false, false, false, false, false, false, false, false, false, false, false, false, false, false, false, false, false, false, false, false, false, false, false, false, false, false, false, false, false, false, false, false, false, false, false, false, false, false, false, false, false, false, false, false, false, false]"
      - "decl f115: <121>"
      - "  retn 0"
      - "decl f116: <122>"
      - "  retn [0, 0, 0, 0, 0, 0, 0, 0, 0, 0, 0, 0, 0, 0, 0, 0]"
      - "decl f117: <123>"
      - "  retn 0"
      - "decl f118: <124>"
      - "  retn [false, false, false, false, false, false, false, false, false, false, false, false, false, false, false, false, false, false, false, false, false, false, false, false, false, false, false, false, false, false, false, false, false, false, false, false, false, false, false, false, false, false, false, false, false, false, false, false, false, false, false, false, false, false, false, false, false, false, false, false, false, false, false, false, false, false, false, false, false, false, false, false, false, false, false, false, false, false, false, false, false, false, false, false, false, false, false, false, false, false, false, false, false, false, false, false, false, false, false, false, false, false, false, false, false, false, false, false, false, false, false, false, false, false, false, false, false, false, false, false, false, false, false, false, false, false, false, false]"
      - "decl f119: <125>"
      - "  retn 0"
      - "decl f120: <126>"
      - "  retn [0, 0, 0, 0, 0, 0, 0, 0, 0, 0, 0, 0, 0, 0, 0, 0]"
      - "decl f121: <127>"
      - "  retn 0"
      - ""
    output:
      - input_file: mul.in
        output:
          registers:
            r0:
              type: bool
              value: "false"
<<<<<<< HEAD
    initial_ast: a123f7566497f8446783e60952f3b9a2f9a1ecf9a2e85144a25778883192a17c
    imports_resolved_ast: 9dae6f4e8de83db58510994cdffe309b180eb704507eb46fb295c5fb3146747c
    canonicalized_ast: 9dae6f4e8de83db58510994cdffe309b180eb704507eb46fb295c5fb3146747c
    type_inferenced_ast: 41e8486c9673fddf26ae3ad128a4f10ac755025af3ff5e1e270e644c15c35905
=======
    initial_ast: 7214011c7c3b901734c453e164c89e70b0dbb359872e4b0f48ecacbde24eecbb
    imports_resolved_ast: 1961928124cc86ad5664498676f0c95b5b4c1921a4903229faa71cef9ec1fd2f
    canonicalized_ast: 1961928124cc86ad5664498676f0c95b5b4c1921a4903229faa71cef9ec1fd2f
    type_inferenced_ast: bebe6ac3861b92ed1d768f5bbb0c85d4f1875aeff3bac7cce71555af027bc6f8
>>>>>>> 03f78d56
<|MERGE_RESOLUTION|>--- conflicted
+++ resolved
@@ -265,14 +265,7 @@
             r0:
               type: bool
               value: "false"
-<<<<<<< HEAD
-    initial_ast: a123f7566497f8446783e60952f3b9a2f9a1ecf9a2e85144a25778883192a17c
-    imports_resolved_ast: 9dae6f4e8de83db58510994cdffe309b180eb704507eb46fb295c5fb3146747c
-    canonicalized_ast: 9dae6f4e8de83db58510994cdffe309b180eb704507eb46fb295c5fb3146747c
-    type_inferenced_ast: 41e8486c9673fddf26ae3ad128a4f10ac755025af3ff5e1e270e644c15c35905
-=======
-    initial_ast: 7214011c7c3b901734c453e164c89e70b0dbb359872e4b0f48ecacbde24eecbb
-    imports_resolved_ast: 1961928124cc86ad5664498676f0c95b5b4c1921a4903229faa71cef9ec1fd2f
-    canonicalized_ast: 1961928124cc86ad5664498676f0c95b5b4c1921a4903229faa71cef9ec1fd2f
-    type_inferenced_ast: bebe6ac3861b92ed1d768f5bbb0c85d4f1875aeff3bac7cce71555af027bc6f8
->>>>>>> 03f78d56
+    initial_ast: 056d0d2562443163b286320152fbae9186bd221bcfdf0b0cfcde206dcdb3ed54
+    imports_resolved_ast: fc65aa89c69263b1c5db8206eecf6a6b63d5d890fb5a27d457c4744d94941367
+    canonicalized_ast: fc65aa89c69263b1c5db8206eecf6a6b63d5d890fb5a27d457c4744d94941367
+    type_inferenced_ast: 85a03503e749ee63c4c2bb7260b1c720bfeb869865cd5fc87ed952c1d2739d7e