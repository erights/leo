--- conflicted
+++ resolved
@@ -17,13 +17,7 @@
               type: bool
               value: "true"
     initial_ast: 7ba1b4b7e8239f659b84ed46ae1b685f851d467944fb44a8cd4c5ba882c08f2e
-<<<<<<< HEAD
+    ir: 9559e8c67bff8a21c91faf48c62cf7811f20ee95d96a3c3ace2f13d7b2b6e7c0
     imports_resolved_ast: 25e2a35cb2bca03dbb813e7767b6b0af43d45f7d37b76ca2b71fe8103667564b
     canonicalized_ast: 25e2a35cb2bca03dbb813e7767b6b0af43d45f7d37b76ca2b71fe8103667564b
-    type_inferenced_ast: 39d3b02b8d0d925f1ea2d822407ded87e03279e8eca9b607ec45aa1ff37d54b5
-=======
-    ir: 9559e8c67bff8a21c91faf48c62cf7811f20ee95d96a3c3ace2f13d7b2b6e7c0
-    imports_resolved_ast: c911ad97085f7f8e7bd27f39142af5275446ed25cca8ab9d2248d0b111216923
-    canonicalized_ast: c911ad97085f7f8e7bd27f39142af5275446ed25cca8ab9d2248d0b111216923
-    type_inferenced_ast: fe7875d7379738fa715d7a7d527b3faf9722e647cd0a562342ef22556d77e2d0
->>>>>>> 3626fbdb
+    type_inferenced_ast: 39d3b02b8d0d925f1ea2d822407ded87e03279e8eca9b607ec45aa1ff37d54b5