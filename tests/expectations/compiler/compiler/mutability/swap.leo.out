---
namespace: Compile
expectation: Pass
outputs:
  - circuit:
      num_public_variables: 0
      num_private_variables: 128
      num_constraints: 128
      at: dca2557ab853a4fe256b22d1de8eb86a1618f6cfad1fca553412c2a61d11de88
      bt: a69fa67eec7bd0d0529395c16d00994756287753e167fe4d7b014e57d0ab547a
      ct: b5cfc76ecbc4b5c55629e899e055435df5729cbd9fb50095a9a43ff3c3679522
    ir:
      - "decl f0: <0>"
      - "  store &v1, ((v0), (), (), ())"
      - "  store &v3, [1, 0]"
      - "  call &v4, f1, v2, 0, 1"
      - "  store &v5, v4"
      - "  aget &v6, v5, 0"
      - "  eq &v7, 1, v6"
      - "  aget &v8, v5, 1"
      - "  eq &v9, 0, v8"
      - "  and &v10, v7, v9"
      - "  retn v10"
      - "decl f1: <11>"
      - "  aget &v14, v11, v12"
      - "  store &v15, v14"
      - "  aget &v16, v11, v13"
      - "  aget &v17, v11, v12"
      - "  aset &v11, v12, v16"
      - "  store &v11, v11"
      - "  aget &v18, v11, v13"
      - "  aset &v11, v13, v15"
      - "  store &v11, v11"
      - "  retn v11"
      - "decl f2: <19>"
      - "  retn [false, false, false, false, false, false, false, false, false, false, false, false, false, false, false, false, false, false, false, false, false, false, false, false, false, false, false, false, false, false, false, false, false, false, false, false, false, false, false, false, false, false, false, false, false, false, false, false, false, false, false, false, false, false, false, false, false, false, false, false, false, false, false, false, false, false, false, false, false, false, false, false, false, false, false, false, false, false, false, false, false, false, false, false, false, false, false, false, false, false, false, false, false, false, false, false, false, false, false, false, false, false, false, false, false, false, false, false, false, false, false, false, false, false, false, false, false, false, false, false, false, false, false, false, false, false, false, false, false, false, false, false, false, false, false, false, false, false, false, false, false, false, false, false, false, false, false, false, false, false, false, false, false, false, false, false, false, false, false, false, false, false, false, false, false, false, false, false, false, false, false, false, false, false, false, false, false, false, false, false, false, false, false, false, false, false, false, false, false, false, false, false, false, false, false, false, false, false, false, false, false, false, false, false, false, false, false, false, false, false, false, false, false, false, false, false, false, false, false, false, false, false, false, false, false, false, false, false, false, false, false, false, false, false, false, false, false, false, false, false, false, false, false, false, false, false, false, false, false, false, false, false, false, false, false, false]"
      - "decl f3: <20>"
      - "  retn aleo1qnr4dkkvkgfqph0vzc3y6z2eu975wnpz2925ntjccd5cfqxtyu8sta57j8"
      - "decl f4: <21>"
      - "  retn [0, 0, 0, 0, 0, 0, 0, 0, 0, 0, 0, 0, 0, 0, 0, 0, 0, 0, 0, 0, 0, 0, 0, 0, 0, 0, 0, 0, 0, 0, 0, 0]"
      - "decl f5: <22>"
      - "  retn aleo1qnr4dkkvkgfqph0vzc3y6z2eu975wnpz2925ntjccd5cfqxtyu8sta57j8"
      - "decl f6: <23>"
      - "  retn [false, false, false, false, false, false, false, false, false, false, false, false, false, false, false, false, false, false, false, false, false, false, false, false, false, false, false, false, false, false, false, false, false, false, false, false, false, false, false, false, false, false, false, false, false, false, false, false, false, false, false, false, false, false, false, false, false, false, false, false, false, false, false, false, false, false, false, false, false, false, false, false, false, false, false, false, false, false, false, false, false, false, false, false, false, false, false, false, false, false, false, false, false, false, false, false, false, false, false, false, false, false, false, false, false, false, false, false, false, false, false, false, false, false, false, false, false, false, false, false, false, false, false, false, false, false, false, false, false, false, false, false, false, false, false, false, false, false, false, false, false, false, false, false, false, false, false, false, false, false, false, false, false, false, false, false, false, false, false, false, false, false, false, false, false, false, false, false, false, false, false, false, false, false, false, false, false, false, false, false, false, false, false, false, false, false, false, false, false, false, false, false, false, false, false, false, false, false, false, false, false, false, false, false, false, false, false, false, false, false, false, false, false, false, false, false, false, false, false, false, false, false, false, false, false, false, false, false, false, false, false, false, false, false, false, false, false, false, false, false, false, false, false, false, false, false, false, false, false, false, false, false, false, false, false, false]"
      - "decl f7: <24>"
      - "  retn aleo1qnr4dkkvkgfqph0vzc3y6z2eu975wnpz2925ntjccd5cfqxtyu8sta57j8"
      - "decl f8: <25>"
      - "  retn [0, 0, 0, 0, 0, 0, 0, 0, 0, 0, 0, 0, 0, 0, 0, 0, 0, 0, 0, 0, 0, 0, 0, 0, 0, 0, 0, 0, 0, 0, 0, 0]"
      - "decl f9: <26>"
      - "  retn aleo1qnr4dkkvkgfqph0vzc3y6z2eu975wnpz2925ntjccd5cfqxtyu8sta57j8"
      - "decl f10: <27>"
      - "  retn [false]"
      - "decl f11: <28>"
      - "  retn false"
      - "decl f12: <29>"
      - "  retn [0]"
      - "decl f13: <30>"
      - "  retn false"
      - "decl f14: <31>"
      - "  retn [false]"
      - "decl f15: <32>"
      - "  retn false"
      - "decl f16: <33>"
      - "  retn [0]"
      - "decl f17: <34>"
      - "  retn false"
      - "decl f18: <35>"
      - "  retn [false, false, false, false, false, false, false, false, false, false, false, false, false, false, false, false, false, false, false, false, false, false, false, false, false, false, false, false, false, false, false, false, false, false, false, false, false, false, false, false, false, false, false, false, false, false, false, false, false, false, false, false, false, false, false, false, false, false, false, false, false, false, false, false, false, false, false, false, false, false, false, false, false, false, false, false, false, false, false, false, false, false, false, false, false, false, false, false, false, false, false, false, false, false, false, false, false, false, false, false, false, false, false, false, false, false, false, false, false, false, false, false, false, false, false, false, false, false, false, false, false, false, false, false, false, false, false, false, false, false, false, false, false, false, false, false, false, false, false, false, false, false, false, false, false, false, false, false, false, false, false, false, false, false, false, false, false, false, false, false, false, false, false, false, false, false, false, false, false, false, false, false, false, false, false, false, false, false, false, false, false, false, false, false, false, false, false, false, false, false, false, false, false, false, false, false, false, false, false, false, false, false, false, false, false, false, false, false, false, false, false, false, false, false, false, false, false, false, false, false, false, false, false, false, false, false, false, false, false, false, false, false, false, false, false, false, false, false, false, false, false, false, false, false, false, false, false, false, false, false, false, false, false]"
      - "decl f19: <36>"
      - "  retn 'a'"
      - "decl f20: <37>"
      - "  retn [0, 0, 0, 0, 0, 0, 0, 0, 0, 0, 0, 0, 0, 0, 0, 0, 0, 0, 0, 0, 0, 0, 0, 0, 0, 0, 0, 0, 0, 0, 0, 0]"
      - "decl f21: <38>"
      - "  retn 'a'"
      - "decl f22: <39>"
      - "  retn [false, false, false, false, false, false, false, false, false, false, false, false, false, false, false, false, false, false, false, false, false, false, false, false, false, false, false, false, false, false, false, false, false, false, false, false, false, false, false, false, false, false, false, false, false, false, false, false, false, false, false, false, false, false, false, false, false, false, false, false, false, false, false, false, false, false, false, false, false, false, false, false, false, false, false, false, false, false, false, false, false, false, false, false, false, false, false, false, false, false, false, false, false, false, false, false, false, false, false, false, false, false, false, false, false, false, false, false, false, false, false, false, false, false, false, false, false, false, false, false, false, false, false, false, false, false, false, false, false, false, false, false, false, false, false, false, false, false, false, false, false, false, false, false, false, false, false, false, false, false, false, false, false, false, false, false, false, false, false, false, false, false, false, false, false, false, false, false, false, false, false, false, false, false, false, false, false, false, false, false, false, false, false, false, false, false, false, false, false, false, false, false, false, false, false, false, false, false, false, false, false, false, false, false, false, false, false, false, false, false, false, false, false, false, false, false, false, false, false, false, false, false, false, false, false, false, false, false, false, false, false, false, false, false, false, false, false, false, false, false, false, false, false, false, false, false, false, false, false, false, false, false, false]"
      - "decl f23: <40>"
      - "  retn 'a'"
      - "decl f24: <41>"
      - "  retn [0, 0, 0, 0, 0, 0, 0, 0, 0, 0, 0, 0, 0, 0, 0, 0, 0, 0, 0, 0, 0, 0, 0, 0, 0, 0, 0, 0, 0, 0, 0, 0]"
      - "decl f25: <42>"
      - "  retn 'a'"
      - "decl f26: <43>"
      - "  retn [false, false, false, false, false, false, false, false, false, false, false, false, false, false, false, false, false, false, false, false, false, false, false, false, false, false, false, false, false, false, false, false, false, false, false, false, false, false, false, false, false, false, false, false, false, false, false, false, false, false, false, false, false, false, false, false, false, false, false, false, false, false, false, false, false, false, false, false, false, false, false, false, false, false, false, false, false, false, false, false, false, false, false, false, false, false, false, false, false, false, false, false, false, false, false, false, false, false, false, false, false, false, false, false, false, false, false, false, false, false, false, false, false, false, false, false, false, false, false, false, false, false, false, false, false, false, false, false, false, false, false, false, false, false, false, false, false, false, false, false, false, false, false, false, false, false, false, false, false, false, false, false, false, false, false, false, false, false, false, false, false, false, false, false, false, false, false, false, false, false, false, false, false, false, false, false, false, false, false, false, false, false, false, false, false, false, false, false, false, false, false, false, false, false, false, false, false, false, false, false, false, false, false, false, false, false, false, false, false, false, false, false, false, false, false, false, false, false, false, false, false, false, false, false, false, false, false, false, false, false, false, false, false, false, false, false, false, false, false, false, false, false, false, false, false, false, false, false, false, false, false, false, false]"
      - "decl f27: <44>"
      - "  retn []"
      - "decl f28: <45>"
      - "  retn [0, 0, 0, 0, 0, 0, 0, 0, 0, 0, 0, 0, 0, 0, 0, 0, 0, 0, 0, 0, 0, 0, 0, 0, 0, 0, 0, 0, 0, 0, 0, 0]"
      - "decl f29: <46>"
      - "  retn []"
      - "decl f30: <47>"
      - "  retn [false, false, false, false, false, false, false, false, false, false, false, false, false, false, false, false, false, false, false, false, false, false, false, false, false, false, false, false, false, false, false, false, false, false, false, false, false, false, false, false, false, false, false, false, false, false, false, false, false, false, false, false, false, false, false, false, false, false, false, false, false, false, false, false, false, false, false, false, false, false, false, false, false, false, false, false, false, false, false, false, false, false, false, false, false, false, false, false, false, false, false, false, false, false, false, false, false, false, false, false, false, false, false, false, false, false, false, false, false, false, false, false, false, false, false, false, false, false, false, false, false, false, false, false, false, false, false, false, false, false, false, false, false, false, false, false, false, false, false, false, false, false, false, false, false, false, false, false, false, false, false, false, false, false, false, false, false, false, false, false, false, false, false, false, false, false, false, false, false, false, false, false, false, false, false, false, false, false, false, false, false, false, false, false, false, false, false, false, false, false, false, false, false, false, false, false, false, false, false, false, false, false, false, false, false, false, false, false, false, false, false, false, false, false, false, false, false, false, false, false, false, false, false, false, false, false, false, false, false, false, false, false, false, false, false, false, false, false, false, false, false, false, false, false, false, false, false, false, false, false, false, false, false]"
      - "decl f31: <48>"
      - "  retn []"
      - "decl f32: <49>"
      - "  retn [0, 0, 0, 0, 0, 0, 0, 0, 0, 0, 0, 0, 0, 0, 0, 0, 0, 0, 0, 0, 0, 0, 0, 0, 0, 0, 0, 0, 0, 0, 0, 0]"
      - "decl f33: <50>"
      - "  retn []"
      - "decl f34: <51>"
      - "  retn [false, false, false, false, false, false, false, false, false, false, false, false, false, false, false, false, false, false, false, false, false, false, false, false, false, false, false, false, false, false, false, false, false, false, false, false, false, false, false, false, false, false, false, false, false, false, false, false, false, false, false, false, false, false, false, false, false, false, false, false, false, false, false, false, false, false, false, false, false, false, false, false, false, false, false, false, false, false, false, false, false, false, false, false, false, false, false, false, false, false, false, false, false, false, false, false, false, false, false, false, false, false, false, false, false, false, false, false, false, false, false, false, false, false, false, false, false, false, false, false, false, false, false, false, false, false, false, false, false, false, false, false, false, false, false, false, false, false, false, false, false, false, false, false, false, false, false, false, false, false, false, false, false, false, false, false, false, false, false, false, false, false, false, false, false, false, false, false, false, false, false, false, false, false, false, false, false, false, false, false, false, false, false, false, false, false, false, false, false, false, false, false, false, false, false, false, false, false, false, false, false, false, false, false, false, false, false, false, false, false, false, false, false, false, false, false, false, false, false, false, false, false, false, false, false, false, false, false, false, false, false, false, false, false, false, false, false, false, false, false, false, false, false, false, false, false, false, false, false, false, false, false, false, false, false, false, false, false, false, false, false, false, false, false, false, false, false, false, false, false, false, false, false, false, false, false, false, false, false, false, false, false, false, false, false, false, false, false, false, false, false, false, false, false, false, false, false, false, false, false, false, false, false, false, false, false, false, false, false, false, false, false, false, false, false, false, false, false, false, false, false, false, false, false, false, false, false, false, false, false, false, false, false, false, false, false, false, false, false, false, false, false, false, false, false, false, false, false, false, false, false, false, false, false, false, false, false, false, false, false, false, false, false, false, false, false, false, false, false, false, false, false, false, false, false, false, false, false, false, false, false, false, false, false, false, false, false, false, false, false, false, false, false, false, false, false, false, false, false, false, false, false, false, false, false, false, false, false, false, false, false, false, false, false, false, false, false, false, false, false, false, false, false, false, false, false, false, false, false, false, false, false, false, false, false, false, false, false, false, false, false, false, false, false, false, false, false, false, false, false, false, false, false, false, false, false, false, false, false, false, false, false, false, false, false, false, false, false, false, false, false, false, false, false, false, false, false, false, false, false, false, false, false, false, false, false, false, false, false, false, false, false, false, false, false, false, false, false, false, false, false, false, false, false, false, false]"
      - "decl f35: <52>"
      - "  retn []group"
      - "decl f36: <53>"
      - "  retn [0, 0, 0, 0, 0, 0, 0, 0, 0, 0, 0, 0, 0, 0, 0, 0, 0, 0, 0, 0, 0, 0, 0, 0, 0, 0, 0, 0, 0, 0, 0, 0, 0, 0, 0, 0, 0, 0, 0, 0, 0, 0, 0, 0, 0, 0, 0, 0, 0, 0, 0, 0, 0, 0, 0, 0, 0, 0, 0, 0, 0, 0, 0, 0]"
      - "decl f37: <54>"
      - "  retn []group"
      - "decl f38: <55>"
      - "  retn [false, false, false, false, false, false, false, false, false, false, false, false, false, false, false, false, false, false, false, false, false, false, false, false, false, false, false, false, false, false, false, false, false, false, false, false, false, false, false, false, false, false, false, false, false, false, false, false, false, false, false, false, false, false, false, false, false, false, false, false, false, false, false, false, false, false, false, false, false, false, false, false, false, false, false, false, false, false, false, false, false, false, false, false, false, false, false, false, false, false, false, false, false, false, false, false, false, false, false, false, false, false, false, false, false, false, false, false, false, false, false, false, false, false, false, false, false, false, false, false, false, false, false, false, false, false, false, false, false, false, false, false, false, false, false, false, false, false, false, false, false, false, false, false, false, false, false, false, false, false, false, false, false, false, false, false, false, false, false, false, false, false, false, false, false, false, false, false, false, false, false, false, false, false, false, false, false, false, false, false, false, false, false, false, false, false, false, false, false, false, false, false, false, false, false, false, false, false, false, false, false, false, false, false, false, false, false, false, false, false, false, false, false, false, false, false, false, false, false, false, false, false, false, false, false, false, false, false, false, false, false, false, false, false, false, false, false, false, false, false, false, false, false, false, false, false, false, false, false, false, false, false, false, false, false, false, false, false, false, false, false, false, false, false, false, false, false, false, false, false, false, false, false, false, false, false, false, false, false, false, false, false, false, false, false, false, false, false, false, false, false, false, false, false, false, false, false, false, false, false, false, false, false, false, false, false, false, false, false, false, false, false, false, false, false, false, false, false, false, false, false, false, false, false, false, false, false, false, false, false, false, false, false, false, false, false, false, false, false, false, false, false, false, false, false, false, false, false, false, false, false, false, false, false, false, false, false, false, false, false, false, false, false, false, false, false, false, false, false, false, false, false, false, false, false, false, false, false, false, false, false, false, false, false, false, false, false, false, false, false, false, false, false, false, false, false, false, false, false, false, false, false, false, false, false, false, false, false, false, false, false, false, false, false, false, false, false, false, false, false, false, false, false, false, false, false, false, false, false, false, false, false, false, false, false, false, false, false, false, false, false, false, false, false, false, false, false, false, false, false, false, false, false, false, false, false, false, false, false, false, false, false, false, false, false, false, false, false, false, false, false, false, false, false, false, false, false, false, false, false, false, false, false, false, false, false, false, false, false, false, false, false, false, false, false, false, false, false, false, false, false, false, false, false, false, false]"
      - "decl f39: <56>"
      - "  retn []group"
      - "decl f40: <57>"
      - "  retn [0, 0, 0, 0, 0, 0, 0, 0, 0, 0, 0, 0, 0, 0, 0, 0, 0, 0, 0, 0, 0, 0, 0, 0, 0, 0, 0, 0, 0, 0, 0, 0, 0, 0, 0, 0, 0, 0, 0, 0, 0, 0, 0, 0, 0, 0, 0, 0, 0, 0, 0, 0, 0, 0, 0, 0, 0, 0, 0, 0, 0, 0, 0, 0]"
      - "decl f41: <58>"
      - "  retn []group"
      - "decl f42: <59>"
      - "  retn [false, false, false, false, false, false, false, false]"
      - "decl f43: <60>"
      - "  retn 0"
      - "decl f44: <61>"
      - "  retn [0]"
      - "decl f45: <62>"
      - "  retn 0"
      - "decl f46: <63>"
      - "  retn [false, false, false, false, false, false, false, false]"
      - "decl f47: <64>"
      - "  retn 0"
      - "decl f48: <65>"
      - "  retn [0]"
      - "decl f49: <66>"
      - "  retn 0"
      - "decl f50: <67>"
      - "  retn [false, false, false, false, false, false, false, false, false, false, false, false, false, false, false, false]"
      - "decl f51: <68>"
      - "  retn 0"
      - "decl f52: <69>"
      - "  retn [0, 0]"
      - "decl f53: <70>"
      - "  retn 0"
      - "decl f54: <71>"
      - "  retn [false, false, false, false, false, false, false, false, false, false, false, false, false, false, false, false]"
      - "decl f55: <72>"
      - "  retn 0"
      - "decl f56: <73>"
      - "  retn [0, 0]"
      - "decl f57: <74>"
      - "  retn 0"
      - "decl f58: <75>"
      - "  retn [false, false, false, false, false, false, false, false, false, false, false, false, false, false, false, false, false, false, false, false, false, false, false, false, false, false, false, false, false, false, false, false]"
      - "decl f59: <76>"
      - "  retn 0"
      - "decl f60: <77>"
      - "  retn [0, 0, 0, 0]"
      - "decl f61: <78>"
      - "  retn 0"
      - "decl f62: <79>"
      - "  retn [false, false, false, false, false, false, false, false, false, false, false, false, false, false, false, false, false, false, false, false, false, false, false, false, false, false, false, false, false, false, false, false]"
      - "decl f63: <80>"
      - "  retn 0"
      - "decl f64: <81>"
      - "  retn [0, 0, 0, 0]"
      - "decl f65: <82>"
      - "  retn 0"
      - "decl f66: <83>"
      - "  retn [false, false, false, false, false, false, false, false, false, false, false, false, false, false, false, false, false, false, false, false, false, false, false, false, false, false, false, false, false, false, false, false, false, false, false, false, false, false, false, false, false, false, false, false, false, false, false, false, false, false, false, false, false, false, false, false, false, false, false, false, false, false, false, false]"
      - "decl f67: <84>"
      - "  retn 0"
      - "decl f68: <85>"
      - "  retn [0, 0, 0, 0, 0, 0, 0, 0]"
      - "decl f69: <86>"
      - "  retn 0"
      - "decl f70: <87>"
      - "  retn [false, false, false, false, false, false, false, false, false, false, false, false, false, false, false, false, false, false, false, false, false, false, false, false, false, false, false, false, false, false, false, false, false, false, false, false, false, false, false, false, false, false, false, false, false, false, false, false, false, false, false, false, false, false, false, false, false, false, false, false, false, false, false, false]"
      - "decl f71: <88>"
      - "  retn 0"
      - "decl f72: <89>"
      - "  retn [0, 0, 0, 0, 0, 0, 0, 0]"
      - "decl f73: <90>"
      - "  retn 0"
      - "decl f74: <91>"
      - "  retn [false, false, false, false, false, false, false, false, false, false, false, false, false, false, false, false, false, false, false, false, false, false, false, false, false, false, false, false, false, false, false, false, false, false, false, false, false, false, false, false, false, false, false, false, false, false, false, false, false, false, false, false, false, false, false, false, false, false, false, false, false, false, false, false, false, false, false, false, false, false, false, false, false, false, false, false, false, false, false, false, false, false, false, false, false, false, false, false, false, false, false, false, false, false, false, false, false, false, false, false, false, false, false, false, false, false, false, false, false, false, false, false, false, false, false, false, false, false, false, false, false, false, false, false, false, false, false, false]"
      - "decl f75: <92>"
      - "  retn 0"
      - "decl f76: <93>"
      - "  retn [0, 0, 0, 0, 0, 0, 0, 0, 0, 0, 0, 0, 0, 0, 0, 0]"
      - "decl f77: <94>"
      - "  retn 0"
      - "decl f78: <95>"
      - "  retn [false, false, false, false, false, false, false, false, false, false, false, false, false, false, false, false, false, false, false, false, false, false, false, false, false, false, false, false, false, false, false, false, false, false, false, false, false, false, false, false, false, false, false, false, false, false, false, false, false, false, false, false, false, false, false, false, false, false, false, false, false, false, false, false, false, false, false, false, false, false, false, false, false, false, false, false, false, false, false, false, false, false, false, false, false, false, false, false, false, false, false, false, false, false, false, false, false, false, false, false, false, false, false, false, false, false, false, false, false, false, false, false, false, false, false, false, false, false, false, false, false, false, false, false, false, false, false, false]"
      - "decl f79: <96>"
      - "  retn 0"
      - "decl f80: <97>"
      - "  retn [0, 0, 0, 0, 0, 0, 0, 0, 0, 0, 0, 0, 0, 0, 0, 0]"
      - "decl f81: <98>"
      - "  retn 0"
      - "decl f82: <99>"
      - "  retn [false, false, false, false, false, false, false, false]"
      - "decl f83: <100>"
      - "  retn 0"
      - "decl f84: <101>"
      - "  retn [0]"
      - "decl f85: <102>"
      - "  retn 0"
      - "decl f86: <103>"
      - "  retn [false, false, false, false, false, false, false, false]"
      - "decl f87: <104>"
      - "  retn 0"
      - "decl f88: <105>"
      - "  retn [0]"
      - "decl f89: <106>"
      - "  retn 0"
      - "decl f90: <107>"
      - "  retn [false, false, false, false, false, false, false, false, false, false, false, false, false, false, false, false]"
      - "decl f91: <108>"
      - "  retn 0"
      - "decl f92: <109>"
      - "  retn [0, 0]"
      - "decl f93: <110>"
      - "  retn 0"
      - "decl f94: <111>"
      - "  retn [false, false, false, false, false, false, false, false, false, false, false, false, false, false, false, false]"
      - "decl f95: <112>"
      - "  retn 0"
      - "decl f96: <113>"
      - "  retn [0, 0]"
      - "decl f97: <114>"
      - "  retn 0"
      - "decl f98: <115>"
      - "  retn [false, false, false, false, false, false, false, false, false, false, false, false, false, false, false, false, false, false, false, false, false, false, false, false, false, false, false, false, false, false, false, false]"
      - "decl f99: <116>"
      - "  retn 0"
      - "decl f100: <117>"
      - "  retn [0, 0, 0, 0]"
      - "decl f101: <118>"
      - "  retn 0"
      - "decl f102: <119>"
      - "  retn [false, false, false, false, false, false, false, false, false, false, false, false, false, false, false, false, false, false, false, false, false, false, false, false, false, false, false, false, false, false, false, false]"
      - "decl f103: <120>"
      - "  retn 0"
      - "decl f104: <121>"
      - "  retn [0, 0, 0, 0]"
      - "decl f105: <122>"
      - "  retn 0"
      - "decl f106: <123>"
      - "  retn [false, false, false, false, false, false, false, false, false, false, false, false, false, false, false, false, false, false, false, false, false, false, false, false, false, false, false, false, false, false, false, false, false, false, false, false, false, false, false, false, false, false, false, false, false, false, false, false, false, false, false, false, false, false, false, false, false, false, false, false, false, false, false, false]"
      - "decl f107: <124>"
      - "  retn 0"
      - "decl f108: <125>"
      - "  retn [0, 0, 0, 0, 0, 0, 0, 0]"
      - "decl f109: <126>"
      - "  retn 0"
      - "decl f110: <127>"
      - "  retn [false, false, false, false, false, false, false, false, false, false, false, false, false, false, false, false, false, false, false, false, false, false, false, false, false, false, false, false, false, false, false, false, false, false, false, false, false, false, false, false, false, false, false, false, false, false, false, false, false, false, false, false, false, false, false, false, false, false, false, false, false, false, false, false]"
      - "decl f111: <128>"
      - "  retn 0"
      - "decl f112: <129>"
      - "  retn [0, 0, 0, 0, 0, 0, 0, 0]"
      - "decl f113: <130>"
      - "  retn 0"
      - "decl f114: <131>"
      - "  retn [false, false, false, false, false, false, false, false, false, false, false, false, false, false, false, false, false, false, false, false, false, false, false, false, false, false, false, false, false, false, false, false, false, false, false, false, false, false, false, false, false, false, false, false, false, false, false, false, false, false, false, false, false, false, false, false, false, false, false, false, false, false, false, false, false, false, false, false, false, false, false, false, false, false, false, false, false, false, false, false, false, false, false, false, false, false, false, false, false, false, false, false, false, false, false, false, false, false, false, false, false, false, false, false, false, false, false, false, false, false, false, false, false, false, false, false, false, false, false, false, false, false, false, false, false, false, false, false]"
      - "decl f115: <132>"
      - "  retn 0"
      - "decl f116: <133>"
      - "  retn [0, 0, 0, 0, 0, 0, 0, 0, 0, 0, 0, 0, 0, 0, 0, 0]"
      - "decl f117: <134>"
      - "  retn 0"
      - "decl f118: <135>"
      - "  retn [false, false, false, false, false, false, false, false, false, false, false, false, false, false, false, false, false, false, false, false, false, false, false, false, false, false, false, false, false, false, false, false, false, false, false, false, false, false, false, false, false, false, false, false, false, false, false, false, false, false, false, false, false, false, false, false, false, false, false, false, false, false, false, false, false, false, false, false, false, false, false, false, false, false, false, false, false, false, false, false, false, false, false, false, false, false, false, false, false, false, false, false, false, false, false, false, false, false, false, false, false, false, false, false, false, false, false, false, false, false, false, false, false, false, false, false, false, false, false, false, false, false, false, false, false, false, false, false]"
      - "decl f119: <136>"
      - "  retn 0"
      - "decl f120: <137>"
      - "  retn [0, 0, 0, 0, 0, 0, 0, 0, 0, 0, 0, 0, 0, 0, 0, 0]"
      - "decl f121: <138>"
      - "  retn 0"
      - ""
    output:
      - input_file: input/dummy.in
        output:
          registers:
            r0:
              type: bool
              value: "false"
<<<<<<< HEAD
    initial_ast: 29b196e1ff572277adaacce191a5a5e33e9b14099eac42056c96b882a8176957
    imports_resolved_ast: d7cbc25599dee773d1a13e8e837331b8f3dac6218afbda8f1269e9d29addf309
    canonicalized_ast: d7cbc25599dee773d1a13e8e837331b8f3dac6218afbda8f1269e9d29addf309
    type_inferenced_ast: 800ceca780480f508a91ebee309cc34b98c42fc33543220565fbb3d0244c62be
=======
    initial_ast: 3d71495bf17ea4db757c03e76edbc676623b6525b4debb0832f8be5cbb967a0c
    imports_resolved_ast: f3db1ea83cda7e32acd72433ccccd9065ab863cf9e43947c79898ae1a7c7c7fc
    canonicalized_ast: f3db1ea83cda7e32acd72433ccccd9065ab863cf9e43947c79898ae1a7c7c7fc
    type_inferenced_ast: d2213ed72bbaa1cb3af672db364af9b89779385d47e8a1a96355918a0f91d30e
>>>>>>> d621ee72
<|MERGE_RESOLUTION|>--- conflicted
+++ resolved
@@ -280,14 +280,7 @@
             r0:
               type: bool
               value: "false"
-<<<<<<< HEAD
-    initial_ast: 29b196e1ff572277adaacce191a5a5e33e9b14099eac42056c96b882a8176957
-    imports_resolved_ast: d7cbc25599dee773d1a13e8e837331b8f3dac6218afbda8f1269e9d29addf309
-    canonicalized_ast: d7cbc25599dee773d1a13e8e837331b8f3dac6218afbda8f1269e9d29addf309
-    type_inferenced_ast: 800ceca780480f508a91ebee309cc34b98c42fc33543220565fbb3d0244c62be
-=======
-    initial_ast: 3d71495bf17ea4db757c03e76edbc676623b6525b4debb0832f8be5cbb967a0c
-    imports_resolved_ast: f3db1ea83cda7e32acd72433ccccd9065ab863cf9e43947c79898ae1a7c7c7fc
-    canonicalized_ast: f3db1ea83cda7e32acd72433ccccd9065ab863cf9e43947c79898ae1a7c7c7fc
-    type_inferenced_ast: d2213ed72bbaa1cb3af672db364af9b89779385d47e8a1a96355918a0f91d30e
->>>>>>> d621ee72
+    initial_ast: bd3e1e923cb02b0f2c5fa9144eecf300c10567049cac0af75d3eaf5e9fb639d1
+    imports_resolved_ast: 8daca0248f0f36e858e66167f6bfcc8052ea3f41b61a8049d515649c6868d86b
+    canonicalized_ast: 8daca0248f0f36e858e66167f6bfcc8052ea3f41b61a8049d515649c6868d86b
+    type_inferenced_ast: 8bf551a8d3e263097e1a21321a0c62e8b37c07dd7cc18ee5ec92d50bfc346793