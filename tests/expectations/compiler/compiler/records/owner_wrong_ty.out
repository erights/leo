---
namespace: Compile
expectation: Fail
outputs:
<<<<<<< HEAD
  - "Error [ETYC0372024]: The field `owner` in a `record` must have type `address`.\n    --> compiler-test:4:1\n     |\n   4 | record Token {\n   5 |     gates: u64,\n   6 |     owner: bool,\n   7 | }\n     | ^\n"
=======
  - "Error [ETYC0372026]: The field `owner` in a `record` must have type `address`.\n    --> compiler-test:4:1\n     |\n   4 | record Token {\n   5 |     balance: u64,\n   6 |     owner: bool,\n   7 | }\n     | ^\n"
>>>>>>> 1c88ea93
<|MERGE_RESOLUTION|>--- conflicted
+++ resolved
@@ -2,8 +2,4 @@
 namespace: Compile
 expectation: Fail
 outputs:
-<<<<<<< HEAD
-  - "Error [ETYC0372024]: The field `owner` in a `record` must have type `address`.\n    --> compiler-test:4:1\n     |\n   4 | record Token {\n   5 |     gates: u64,\n   6 |     owner: bool,\n   7 | }\n     | ^\n"
-=======
-  - "Error [ETYC0372026]: The field `owner` in a `record` must have type `address`.\n    --> compiler-test:4:1\n     |\n   4 | record Token {\n   5 |     balance: u64,\n   6 |     owner: bool,\n   7 | }\n     | ^\n"
->>>>>>> 1c88ea93
+  - "Error [ETYC0372026]: The field `owner` in a `record` must have type `address`.\n    --> compiler-test:4:1\n     |\n   4 | record Token {\n   5 |     gates: u64,\n   6 |     owner: bool,\n   7 | }\n     | ^\n"