--- conflicted
+++ resolved
@@ -265,14 +265,7 @@
             c:
               type: bool
               value: "false"
-<<<<<<< HEAD
-    initial_ast: 1cc836517a5484fde8e698379fac5de670ade7927d250efd77bb6fa76d894a79
-    imports_resolved_ast: 83d22e2ac4ba1aeb3c147a0806aa516606d6f72806002a4ba10067cd4c8b249c
-    canonicalized_ast: 83d22e2ac4ba1aeb3c147a0806aa516606d6f72806002a4ba10067cd4c8b249c
-    type_inferenced_ast: df33c99ab03ee679500307aa7baeaf955145abad5801d885123f61aee9498691
-=======
-    initial_ast: 946aa0db4a5859057ab5f96ed0f62a5376df996ddf67be9d3bf730893bd753b9
-    imports_resolved_ast: 6c64b9e494b9c03a12bcc7bd9613ae19d2be09d627de16f4e7ad69ff3bad286f
-    canonicalized_ast: 6c64b9e494b9c03a12bcc7bd9613ae19d2be09d627de16f4e7ad69ff3bad286f
-    type_inferenced_ast: bd669d90c0b98692bafd250680783c58128b81368a1eaa820a72062f9c41a5a3
->>>>>>> d621ee72
+    initial_ast: 9e84fb3817a5628a88fec0bd0e2e84a51cf91ee50c0862d97a2cfdcee0055116
+    imports_resolved_ast: 8e84ce7d0d66f54a9195bac67e748da40191678a7d5539ac72e92a512791c170
+    canonicalized_ast: 8e84ce7d0d66f54a9195bac67e748da40191678a7d5539ac72e92a512791c170
+    type_inferenced_ast: 47c0ebfaea1bb3cdcbe313052ddce437fa182b82c2a883b5af1c55dce336ef84