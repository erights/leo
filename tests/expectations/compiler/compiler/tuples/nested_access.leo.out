---
namespace: Compile
expectation: Pass
outputs:
  - circuit:
      num_public_variables: 0
      num_private_variables: 2
      num_constraints: 2
      at: 401937c524c61a28b4fab76d7a1f85bb628850012af62362a0922610372faf92
      bt: cdf9a9cee4f2edf55111a95ae60bde9801080f6bde638a5c79273a39a2f9f7f5
      ct: 643d5437104296e21d906ecb15b2c96ad278f20cfc4af53b12bb6069bd853726
    output:
      - input_file: inputs/true_true.in
        output:
          registers:
            b:
              type: bool
              value: "false"
            c:
              type: bool
              value: "false"
<<<<<<< HEAD
    initial_ast: 3f161de65faa09f3ba5a8eecd26d990052235d0052aec62d5cb4961d23e713e5
    imports_resolved_ast: 3f161de65faa09f3ba5a8eecd26d990052235d0052aec62d5cb4961d23e713e5
    canonicalized_ast: 3f161de65faa09f3ba5a8eecd26d990052235d0052aec62d5cb4961d23e713e5
    type_inferenced_ast: 0cd052689c024c7bdb8b3c881ce7057b7eb78f827e948c28ed02f483fc9aeb55
=======
    initial_ast: fbd413171641a048b40bf3141ee1ae3218a205e4679721ce61e0e114bb2e340b
    imports_resolved_ast: 61fdd2c00bc4eab3670e14a910d3b41c29c576504cf7a1f2f23c833c54979dd4
    canonicalized_ast: 61fdd2c00bc4eab3670e14a910d3b41c29c576504cf7a1f2f23c833c54979dd4
    type_inferenced_ast: 2fb45a1c5986db01fa9bec02302d50c3ad63c66f27bfe3436431da0c9beaa6d9
>>>>>>> a5f74195
<|MERGE_RESOLUTION|>--- conflicted
+++ resolved
@@ -19,14 +19,7 @@
             c:
               type: bool
               value: "false"
-<<<<<<< HEAD
     initial_ast: 3f161de65faa09f3ba5a8eecd26d990052235d0052aec62d5cb4961d23e713e5
-    imports_resolved_ast: 3f161de65faa09f3ba5a8eecd26d990052235d0052aec62d5cb4961d23e713e5
-    canonicalized_ast: 3f161de65faa09f3ba5a8eecd26d990052235d0052aec62d5cb4961d23e713e5
-    type_inferenced_ast: 0cd052689c024c7bdb8b3c881ce7057b7eb78f827e948c28ed02f483fc9aeb55
-=======
-    initial_ast: fbd413171641a048b40bf3141ee1ae3218a205e4679721ce61e0e114bb2e340b
-    imports_resolved_ast: 61fdd2c00bc4eab3670e14a910d3b41c29c576504cf7a1f2f23c833c54979dd4
-    canonicalized_ast: 61fdd2c00bc4eab3670e14a910d3b41c29c576504cf7a1f2f23c833c54979dd4
-    type_inferenced_ast: 2fb45a1c5986db01fa9bec02302d50c3ad63c66f27bfe3436431da0c9beaa6d9
->>>>>>> a5f74195
+    imports_resolved_ast: f327af29075b187f0e8abc9435daa50af1e8ee7d832ee3c0f62d8a93382490f7
+    canonicalized_ast: f327af29075b187f0e8abc9435daa50af1e8ee7d832ee3c0f62d8a93382490f7
+    type_inferenced_ast: 68ff5d9a9e49736a0848e7d048027f28f1b822294860faab3e426abba20ec051