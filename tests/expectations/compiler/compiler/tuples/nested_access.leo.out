--- conflicted
+++ resolved
@@ -20,13 +20,7 @@
               type: bool
               value: "false"
     initial_ast: 8c0548e077157102f6a4369f209d3b318ef4f321ee409f9b0841e323e3315418
-<<<<<<< HEAD
+    ir: 7b5a3ce0c9326d398052f6d614f5eab2de0378083f729ede8fd6f1b276e585fc
     imports_resolved_ast: 8cc5d6a0dda0bfe7099c54e1fad7ba4d34941d20f1c03d8141fa6f623a5df867
     canonicalized_ast: 8cc5d6a0dda0bfe7099c54e1fad7ba4d34941d20f1c03d8141fa6f623a5df867
-    type_inferenced_ast: e238ad6e606f68d26e2fd1793e1e2eb076dfbdac47b2f9c0ab01f788fc16c870
-=======
-    ir: 7b5a3ce0c9326d398052f6d614f5eab2de0378083f729ede8fd6f1b276e585fc
-    imports_resolved_ast: 6ca773e7ecb1dcdf775e24da106a930c06627619e75301b3fc469dd616e323d5
-    canonicalized_ast: 6ca773e7ecb1dcdf775e24da106a930c06627619e75301b3fc469dd616e323d5
-    type_inferenced_ast: 544c6b83310770e61bb88ab21f6c5b5de02ac685ec6d9b825304cb1dc295bb38
->>>>>>> 3626fbdb
+    type_inferenced_ast: e238ad6e606f68d26e2fd1793e1e2eb076dfbdac47b2f9c0ab01f788fc16c870