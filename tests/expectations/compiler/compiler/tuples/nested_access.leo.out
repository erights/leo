---
namespace: Compile
expectation: Pass
outputs:
  - circuit:
      num_public_variables: 0
      num_private_variables: 4
      num_constraints: 4
      at: ba65c8c85d676559099b1e0b0b0409fc2af441050591ecbbdd00319fd879f941
      bt: 89fc68aab179f6cf1f33e0e9313f7d7e73fcb89048e3bc03c14705b1686ae2bb
      ct: 210e130878aabaf46f1fe72749a263f9eb71c6a262b80f13882ed08d472c0ecd
    ir:
      - "decl f0: <0>"
      - "  store &v2, ((v0, v1), (), (), ())"
      - "  store &v4, (v3, false)"
      - "  tget &v5, v4, 1"
      - "  tget &v6, v4, 0"
      - "  tget &v7, v6, 0"
      - "  or &v8, v5, v7"
      - "  tget &v9, v4, 1"
      - "  tget &v10, v4, 0"
      - "  tget &v11, v10, 1"
      - "  and &v12, v9, v11"
      - "  retn (v8, v12)"
      - ""
    output:
      - input_file: inputs/true_true.in
        output:
          registers:
            b:
              type: bool
              value: "false"
            c:
              type: bool
              value: "false"
<<<<<<< HEAD
    initial_ast: f4c349c254b159c579f09635a8c023961e7eaa90f6266b39a64e1603d708f661
    imports_resolved_ast: f4c349c254b159c579f09635a8c023961e7eaa90f6266b39a64e1603d708f661
    canonicalized_ast: f4c349c254b159c579f09635a8c023961e7eaa90f6266b39a64e1603d708f661
    type_inferenced_ast: f39247718911b3e59cd83655dbd2159654241d0b54a03e4e12dfe021fe3e0631
=======
    initial_ast: fbd413171641a048b40bf3141ee1ae3218a205e4679721ce61e0e114bb2e340b
    imports_resolved_ast: 61fdd2c00bc4eab3670e14a910d3b41c29c576504cf7a1f2f23c833c54979dd4
    canonicalized_ast: 61fdd2c00bc4eab3670e14a910d3b41c29c576504cf7a1f2f23c833c54979dd4
    type_inferenced_ast: 2fb45a1c5986db01fa9bec02302d50c3ad63c66f27bfe3436431da0c9beaa6d9
>>>>>>> 0e96bf8d
<|MERGE_RESOLUTION|>--- conflicted
+++ resolved
@@ -4,25 +4,11 @@
 outputs:
   - circuit:
       num_public_variables: 0
-      num_private_variables: 4
-      num_constraints: 4
-      at: ba65c8c85d676559099b1e0b0b0409fc2af441050591ecbbdd00319fd879f941
-      bt: 89fc68aab179f6cf1f33e0e9313f7d7e73fcb89048e3bc03c14705b1686ae2bb
-      ct: 210e130878aabaf46f1fe72749a263f9eb71c6a262b80f13882ed08d472c0ecd
-    ir:
-      - "decl f0: <0>"
-      - "  store &v2, ((v0, v1), (), (), ())"
-      - "  store &v4, (v3, false)"
-      - "  tget &v5, v4, 1"
-      - "  tget &v6, v4, 0"
-      - "  tget &v7, v6, 0"
-      - "  or &v8, v5, v7"
-      - "  tget &v9, v4, 1"
-      - "  tget &v10, v4, 0"
-      - "  tget &v11, v10, 1"
-      - "  and &v12, v9, v11"
-      - "  retn (v8, v12)"
-      - ""
+      num_private_variables: 2
+      num_constraints: 2
+      at: 401937c524c61a28b4fab76d7a1f85bb628850012af62362a0922610372faf92
+      bt: cdf9a9cee4f2edf55111a95ae60bde9801080f6bde638a5c79273a39a2f9f7f5
+      ct: 643d5437104296e21d906ecb15b2c96ad278f20cfc4af53b12bb6069bd853726
     output:
       - input_file: inputs/true_true.in
         output:
@@ -33,14 +19,7 @@
             c:
               type: bool
               value: "false"
-<<<<<<< HEAD
-    initial_ast: f4c349c254b159c579f09635a8c023961e7eaa90f6266b39a64e1603d708f661
-    imports_resolved_ast: f4c349c254b159c579f09635a8c023961e7eaa90f6266b39a64e1603d708f661
-    canonicalized_ast: f4c349c254b159c579f09635a8c023961e7eaa90f6266b39a64e1603d708f661
-    type_inferenced_ast: f39247718911b3e59cd83655dbd2159654241d0b54a03e4e12dfe021fe3e0631
-=======
     initial_ast: fbd413171641a048b40bf3141ee1ae3218a205e4679721ce61e0e114bb2e340b
     imports_resolved_ast: 61fdd2c00bc4eab3670e14a910d3b41c29c576504cf7a1f2f23c833c54979dd4
     canonicalized_ast: 61fdd2c00bc4eab3670e14a910d3b41c29c576504cf7a1f2f23c833c54979dd4
-    type_inferenced_ast: 2fb45a1c5986db01fa9bec02302d50c3ad63c66f27bfe3436431da0c9beaa6d9
->>>>>>> 0e96bf8d
+    type_inferenced_ast: 2fb45a1c5986db01fa9bec02302d50c3ad63c66f27bfe3436431da0c9beaa6d9