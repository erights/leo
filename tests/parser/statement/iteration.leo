--- conflicted
+++ resolved
@@ -5,27 +5,14 @@
 
 for x: u8 in 0u8..7u8 {}
 
-<<<<<<< HEAD
 for x: i64 in 0i64..7i64 {
-    return ();
+    return 1u8;
 }
 
 for x: field in 0field..99u8 {
-    return ();
+    return 1u8;
 }
 
 for x: bool in 0u8..Self {
-    return ();
-=======
-for x in 0..7 {
-    return 0;
-}
-
-for x in 0..99u8 {
-    return 0;
-}
-
-for x in 0..Self {
-    return 0;
->>>>>>> 4617c3ba
+    return 1u8;
 }